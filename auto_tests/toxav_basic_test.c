#ifdef HAVE_CONFIG_H
#include "config.h"
#endif

#include <sys/types.h>
#include <stdint.h>
#include <string.h>
#include <stdio.h>
#include <check.h>
#include <stdlib.h>
#include <time.h>
#include <assert.h>

#include "../toxcore/tox.h"
#include "../toxav/toxav.h"

#if defined(_WIN32) || defined(__WIN32__) || defined (WIN32)
#define c_sleep(x) Sleep(1*x)
#else
#include <unistd.h>
#define c_sleep(x) usleep(1000*x)
#endif


typedef enum _CallStatus {
    none,
    InCall,
    Ringing,
    Ended,
    Rejected,
    Cancel

} CallStatus;

typedef struct _Party {
    CallStatus status;
    ToxAv *av;
    time_t *CallStarted;
} Party;

typedef struct _Status {
    Party Alice;
    Party Bob;
} Status;

void accept_friend_request(Tox *m, uint8_t *public_key, uint8_t *data, uint16_t length, void *userdata)
{
    if (length == 15 && memcmp("ILIKESMALLTITS", data, 15) == 0) {
        tox_add_friend_norequest(m, public_key);
    }
}


/******************************************************************************/
void callback_recv_invite ( void *_arg )
{
    Status *cast = _arg;

    /* Bob always receives invite */
    cast->Bob.status = Ringing;
}
void callback_recv_ringing ( void *_arg )
{
    Status *cast = _arg;

    /* Alice always sends invite */
    cast->Alice.status = Ringing;
}
void callback_recv_starting ( void *_arg )
{
    Status *cast = _arg;

    /* Alice always sends invite */
    printf("Call started on Alice side...\n");
    cast->Alice.status = InCall;
    toxav_prepare_transmission(cast->Alice.av, 1);
}
void callback_recv_ending ( void *_arg )
{
    Status *cast = _arg;



    if ( cast->Alice.status == Rejected) {
        printf ( "Call ended for Bob!\n" );
        cast->Bob.status = Ended;
    } else {
        printf ( "Call ended for Alice!\n" );
        cast->Alice.status = Ended;
    }
}

void callback_recv_error ( void *_arg )
{
    ck_assert_msg(0, "AV internal error");
}

void callback_call_started ( void *_arg )
{
    Status *cast = _arg;

    /* Alice always sends invite */
    printf("Call started on Bob side...\n");
    cast->Bob.status = InCall;
    toxav_prepare_transmission(cast->Bob.av, 1);
}
void callback_call_canceled ( void *_arg )
{
    Status *cast = _arg;

    printf ( "Call Canceled for Bob!\n" );
    cast->Bob.status = Cancel;
}
void callback_call_rejected ( void *_arg )
{
    Status *cast = _arg;

    printf ( "Call rejected by Bob!\n"
             "Call ended for Alice!\n" );
    /* If Bob rejects, call is ended for alice and she sends ending */
    cast->Alice.status = Rejected;
}
void callback_call_ended ( void *_arg )
{
    Status *cast = _arg;

    printf ( "Call ended for Bob!\n" );
    cast->Bob.status = Ended;
}

void callback_requ_timeout ( void *_arg )
{
    ck_assert_msg(0, "No answer!");
}
/*************************************************************************************************/

/* Alice calls bob and the call starts.
 * What happens in the call is defined after. To quit the loop use: step++;
 */
#define CALL_AND_START_LOOP(AliceCallType, BobCallType) \
{ int step = 0, running = 1; while (running) {\
    tox_do(bootstrap_node); tox_do(Alice); tox_do(Bob); \
    switch ( step ) {\
        case 0: /* Alice */  printf("Alice is calling...\n");\
            toxav_call(status_control.Alice.av, 0, AliceCallType, 10); step++; break;\
        case 1: /* Bob */ if (status_control.Bob.status == Ringing) { printf("Bob answers...\n");\
            cur_time = time(NULL); toxav_answer(status_control.Bob.av, BobCallType); step++; } break; \
        case 2: /* Rtp transmission */ \
            if (status_control.Bob.status == InCall && status_control.Alice.status == InCall)


#define TERMINATE_SCOPE() break;\
case 3: /* Wait for Both to have status ended */\
if (status_control.Alice.status == Ended && status_control.Bob.status == Ended) running = 0; break; } c_sleep(20); } } printf("\n");

START_TEST(test_AV)
{
    long long unsigned int cur_time = time(NULL);
    Tox *bootstrap_node = tox_new(0);
    Tox *Alice = tox_new(0);
    Tox *Bob = tox_new(0);

    ck_assert_msg(bootstrap_node || Alice || Bob, "Failed to create 3 tox instances");

    uint32_t to_compare = 974536;
    tox_callback_friend_request(Alice, accept_friend_request, &to_compare);
    uint8_t address[TOX_FRIEND_ADDRESS_SIZE];
    tox_get_address(Alice, address);
    int test = tox_add_friend(Bob, address, (uint8_t *)"ILIKESMALLTITS", 15);

    ck_assert_msg(test == 0, "Failed to add friend error code: %i", test);

    uint8_t off = 1;

    while (1) {
        tox_do(bootstrap_node);
        tox_do(Alice);
        tox_do(Bob);

        if (tox_isconnected(bootstrap_node) && tox_isconnected(Alice) && tox_isconnected(Bob) && off) {
            printf("Toxes are online, took %llu seconds\n", time(NULL) - cur_time);
            off = 0;
        }


        if (tox_get_friend_connection_status(Alice, 0) == 1 && tox_get_friend_connection_status(Bob, 0) == 1)
            break;

        c_sleep(20);
    }

    printf("All set after %llu seconds! Starting call...\n", time(NULL) - cur_time);
<<<<<<< HEAD


    Status status_control = {
        {none, toxav_new(Alice, 128, 128), NULL},
        {none, toxav_new(Bob, 128, 128), NULL},
=======
    
    
    ToxAvCodecSettings muhcaps = av_DefaultSettings;
    muhcaps.video_height = muhcaps.video_width = 128;
    
    Status status_control =
    {
        {none, toxav_new(Alice, &muhcaps), NULL},
        {none, toxav_new(Bob, &muhcaps), NULL},
>>>>>>> 3f0d6b57
    };


    ck_assert_msg(status_control.Alice.av || status_control.Bob.av, "Failed to create 2 toxav instances");


    toxav_register_callstate_callback(callback_call_started, av_OnStart, &status_control);
    toxav_register_callstate_callback(callback_call_canceled, av_OnCancel, &status_control);
    toxav_register_callstate_callback(callback_call_rejected, av_OnReject, &status_control);
    toxav_register_callstate_callback(callback_call_ended, av_OnEnd, &status_control);
    toxav_register_callstate_callback(callback_recv_invite, av_OnInvite, &status_control);

    toxav_register_callstate_callback(callback_recv_ringing, av_OnRinging, &status_control);
    toxav_register_callstate_callback(callback_recv_starting, av_OnStarting, &status_control);
    toxav_register_callstate_callback(callback_recv_ending, av_OnEnding, &status_control);

    toxav_register_callstate_callback(callback_recv_error, av_OnError, &status_control);
    toxav_register_callstate_callback(callback_requ_timeout, av_OnRequestTimeout, &status_control);



    int16_t sample_payload[10] = {0, 1, 2, 3, 4, 5, 6, 7, 8, 9};
    vpx_image_t *sample_image = vpx_img_alloc(NULL, VPX_IMG_FMT_I420, 128, 128, 1);

    memcpy(sample_image->planes[VPX_PLANE_Y], sample_payload, 10);
    memcpy(sample_image->planes[VPX_PLANE_U], sample_payload, 10);
    memcpy(sample_image->planes[VPX_PLANE_V], sample_payload, 10);


    /*************************************************************************************************
     * Successful flows (when call starts)
     */

    /*
     * Call with audio only on both sides. Alice calls Bob.
     */
    CALL_AND_START_LOOP(TypeAudio, TypeAudio) {
        /* Both send */
        toxav_send_audio(status_control.Alice.av, sample_payload, 10);
        toxav_send_audio(status_control.Bob.av, sample_payload, 10);

        /* Both receive */
        int16_t storage[10];
        int recved;

        /* Payload from Alice */
        recved = toxav_recv_audio(status_control.Alice.av, 10, storage);

        if ( recved ) {
            ck_assert_msg(recved == 10 && memcmp(storage, sample_payload, 10) == 0, "Payload from Bob is invalid");
            memset(storage, 0, 10);
        }

        /* Payload from Bob */
        recved = toxav_recv_audio(status_control.Bob.av, 10, storage);

        if ( recved ) {
            ck_assert_msg(recved == 10 && memcmp(storage, sample_payload, 10) == 0, "Payload from Alice is invalid");
        }

        if (time(NULL) - cur_time > 10) { /* Transmit for 10 seconds */
            step++; /* This terminates the loop */
            toxav_kill_transmission(status_control.Alice.av);
            toxav_kill_transmission(status_control.Bob.av);

            /* Call over Alice hangs up */
            toxav_hangup(status_control.Alice.av);
        }
    }
    TERMINATE_SCOPE()


    /*
     * Call with audio on both sides and video on one side. Alice calls Bob.
     */
    CALL_AND_START_LOOP(TypeAudio, TypeVideo) {
        /* Both send */
        toxav_send_audio(status_control.Alice.av, sample_payload, 10);

        toxav_send_audio(status_control.Bob.av, sample_payload, 10);
        toxav_send_video(status_control.Bob.av, sample_image);

        /* Both receive */
        int16_t storage[10];
        vpx_image_t *video_storage;
        int recved;

        /* Payload from Bob */
        recved = toxav_recv_audio(status_control.Alice.av, 10, storage);

        if ( recved ) {
            ck_assert_msg(recved == 10 && memcmp(storage, sample_payload, 10) == 0, "Payload from Bob is invalid");
            memset(storage, 0, 10);
        }

        /* Video payload */
        toxav_recv_video(status_control.Alice.av, &video_storage);

        if ( video_storage ) {
            ck_assert_msg( memcmp(video_storage->planes[VPX_PLANE_Y], sample_payload, 10) == 0 ||
                           memcmp(video_storage->planes[VPX_PLANE_U], sample_payload, 10) == 0 ||
                           memcmp(video_storage->planes[VPX_PLANE_V], sample_payload, 10) == 0 , "Payload from Bob is invalid");
        }




        /* Payload from Alice */
        recved = toxav_recv_audio(status_control.Bob.av, 10, storage);

        if ( recved ) {
            ck_assert_msg(recved == 10 && memcmp(storage, sample_payload, 10) == 0, "Payload from Alice is invalid");
        }

        if (time(NULL) - cur_time > 10) { /* Transmit for 10 seconds */
            step++; /* This terminates the loop */
            toxav_kill_transmission(status_control.Alice.av);
            toxav_kill_transmission(status_control.Bob.av);

            /* Call over Alice hangs up */
            toxav_hangup(status_control.Alice.av);
        }
    }
    TERMINATE_SCOPE()


    /*
     * Call with audio and video on both sides. Alice calls Bob.
     */
    CALL_AND_START_LOOP(TypeVideo, TypeVideo) {
        /* Both send */
        toxav_send_audio(status_control.Alice.av, sample_payload, 10);
        toxav_send_video(status_control.Alice.av, sample_image);

        toxav_send_audio(status_control.Bob.av, sample_payload, 10);
        toxav_send_video(status_control.Bob.av, sample_image);

        /* Both receive */
        int16_t storage[10];
        vpx_image_t *video_storage;
        int recved;

        /* Payload from Bob */
        recved = toxav_recv_audio(status_control.Alice.av, 10, storage);

        if ( recved ) {
            ck_assert_msg(recved == 10 && memcmp(storage, sample_payload, 10) == 0, "Payload from Bob is invalid");
            memset(storage, 0, 10);
        }

        /* Video payload */
        toxav_recv_video(status_control.Alice.av, &video_storage);

        if ( video_storage ) {
            ck_assert_msg( memcmp(video_storage->planes[VPX_PLANE_Y], sample_payload, 10) == 0 ||
                           memcmp(video_storage->planes[VPX_PLANE_U], sample_payload, 10) == 0 ||
                           memcmp(video_storage->planes[VPX_PLANE_V], sample_payload, 10) == 0 , "Payload from Bob is invalid");
        }




        /* Payload from Alice */
        recved = toxav_recv_audio(status_control.Bob.av, 10, storage);

        if ( recved ) {
            ck_assert_msg(recved == 10 && memcmp(storage, sample_payload, 10) == 0, "Payload from Alice is invalid");
        }

        /* Video payload */
        toxav_recv_video(status_control.Bob.av, &video_storage);

        if ( video_storage ) {
            ck_assert_msg( memcmp(video_storage->planes[VPX_PLANE_Y], sample_payload, 10) == 0 ||
                           memcmp(video_storage->planes[VPX_PLANE_U], sample_payload, 10) == 0 ||
                           memcmp(video_storage->planes[VPX_PLANE_V], sample_payload, 10) == 0 , "Payload from Alice is invalid");
        }


        if (time(NULL) - cur_time > 10) { /* Transmit for 10 seconds */
            step++; /* This terminates the loop */
            toxav_kill_transmission(status_control.Alice.av);
            toxav_kill_transmission(status_control.Bob.av);

            /* Call over Alice hangs up */
            toxav_hangup(status_control.Alice.av);
        }
    }
    TERMINATE_SCOPE()



    /*************************************************************************************************
     * Other flows
     */

    /*
     * Call and reject
     */
    {
        int step = 0;
        int running = 1;

        while (running) {
            tox_do(bootstrap_node);
            tox_do(Alice);
            tox_do(Bob);

            switch ( step ) {
                case 0: /* Alice */
                    printf("Alice is calling...\n");
                    toxav_call(status_control.Alice.av, 0, TypeAudio, 10);
                    step++;
                    break;
                    \

                case 1: /* Bob */
                    if (status_control.Bob.status == Ringing) {
                        printf("Bob rejects...\n");
                        toxav_reject(status_control.Bob.av, "Who likes D's anyway?");
                        step++;
                    }

                    break;

                case 2:  /* Wait for Both to have status ended */
                    if (status_control.Alice.status == Rejected && status_control.Bob.status == Ended) running = 0;

                    break;
            }

            c_sleep(20);
        }

        printf("\n");
    }


    /*
     * Call and cancel
     */
    {
        int step = 0;
        int running = 1;

        while (running) {
            tox_do(bootstrap_node);
            tox_do(Alice);
            tox_do(Bob);

            switch ( step ) {
                case 0: /* Alice */
                    printf("Alice is calling...\n");
                    toxav_call(status_control.Alice.av, 0, TypeAudio, 10);
                    step++;
                    break;
                    \

                case 1: /* Alice again */
                    if (status_control.Bob.status == Ringing) {
                        printf("Alice cancels...\n");
                        toxav_cancel(status_control.Alice.av, 0, "Who likes D's anyway?");
                        step++;
                    }

                    break;

                case 2:  /* Wait for Both to have status ended */
                    if (status_control.Alice.status == Ended && status_control.Bob.status == Cancel) running = 0;

                    break;
            }

            c_sleep(20);
        }

        printf("\n");
    }


    printf("Calls ended!\n");
}
END_TEST

/*************************************************************************************************/



Suite *tox_suite(void)
{
    Suite *s = suite_create("ToxAV");

    TCase *tc_av = tcase_create("A/V");
    tcase_add_test(tc_av, test_AV);
    tcase_set_timeout(tc_av, 100); /* Timeout on 100 too much? */
    suite_add_tcase(s, tc_av);

    return s;
}
int main(int argc, char *argv[])
{
    Suite *tox = tox_suite();
    SRunner *test_runner = srunner_create(tox);

    setbuf(stdout, NULL);

    srunner_run_all(test_runner, CK_NORMAL);
    int number_failed = srunner_ntests_failed(test_runner);

    srunner_free(test_runner);

    return number_failed;
}<|MERGE_RESOLUTION|>--- conflicted
+++ resolved
@@ -190,23 +190,13 @@
     }
 
     printf("All set after %llu seconds! Starting call...\n", time(NULL) - cur_time);
-<<<<<<< HEAD
-
-
-    Status status_control = {
-        {none, toxav_new(Alice, 128, 128), NULL},
-        {none, toxav_new(Bob, 128, 128), NULL},
-=======
-    
-    
+
     ToxAvCodecSettings muhcaps = av_DefaultSettings;
     muhcaps.video_height = muhcaps.video_width = 128;
-    
-    Status status_control =
-    {
+
+    Status status_control = {
         {none, toxav_new(Alice, &muhcaps), NULL},
         {none, toxav_new(Bob, &muhcaps), NULL},
->>>>>>> 3f0d6b57
     };
 
 
