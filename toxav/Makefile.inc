--- conflicted
+++ resolved
@@ -34,48 +34,4 @@
                       $(PTHREAD_LIBS) \
                       $(AV_LIBS)
 
-
-<<<<<<< HEAD
-=======
-endif
-
-
-
-
-
-
-if BUILD_PHONE
-
-
-noinst_PROGRAMS += phone
-
-phone_SOURCES = ../toxav/phone.c
-
-phone_CFLAGS = -I../toxcore \
-               -I../toxav \
-                $(AVFORMAT_CFLAGS) \
-                $(AVCODEC_CFLAGS) \
-                $(AVUTIL_CFLAGS) \
-                $(AVDEVICE_CFLAGS) \
-                $(SWSCALE_CFLAGS) \
-                $(SDL_CFLAGS) \
-                $(OPENAL_CFLAGS)
-
-phone_LDADD =   libtoxav.la \
-                libtoxcore.la \
-                $(AVFORMAT_LIBS) \
-                $(AVCODEC_LIBS) \
-                $(AVUTIL_LIBS) \
-                $(AVDEVICE_LIBS) \
-                $(SWSCALE_LIBS) \
-                $(SDL_LIBS) \
-                $(OPENAL_LIBS) \
-                $(OPUS_LIBS) \
-                $(VPX_LIBS)\
-                $(PTHREAD_LIBS)\
-                $(NACL_OBJECTS) \
-                $(NACL_LIBS)
-
-
->>>>>>> fc19327d
 endif