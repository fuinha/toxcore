--- conflicted
+++ resolved
@@ -301,40 +301,15 @@
     for (i = 0; i < number; ++i) {
         int ipp_size = pack_ip_port(data, length, packed_length, &nodes[i].ip_port);
 
-<<<<<<< HEAD
         if (ipp_size == -1)
             return -1;
-=======
-        if (ipv6 == 0) {
-            uint32_t size = 1 + sizeof(IP4) + sizeof(uint16_t) + crypto_box_PUBLICKEYBYTES;
-
-            if (packed_length + size > length)
-                return -1;
-
-            data[packed_length] = net_family;
-            memcpy(data + packed_length + 1, &nodes[i].ip_port.ip.ip4, sizeof(IP4));
-            memcpy(data + packed_length + 1 + sizeof(IP4), &nodes[i].ip_port.port, sizeof(uint16_t));
-            memcpy(data + packed_length + 1 + sizeof(IP4) + sizeof(uint16_t), nodes[i].public_key, crypto_box_PUBLICKEYBYTES);
-            packed_length += size;
-        } else if (ipv6 == 1) {
-            uint32_t size = 1 + sizeof(IP6) + sizeof(uint16_t) + crypto_box_PUBLICKEYBYTES;
->>>>>>> c086a667
 
         packed_length += ipp_size;
 
-<<<<<<< HEAD
         if (packed_length + CLIENT_ID_SIZE > length)
-=======
-            data[packed_length] = net_family;
-            memcpy(data + packed_length + 1, &nodes[i].ip_port.ip.ip6, sizeof(IP6));
-            memcpy(data + packed_length + 1 + sizeof(IP6), &nodes[i].ip_port.port, sizeof(uint16_t));
-            memcpy(data + packed_length + 1 + sizeof(IP6) + sizeof(uint16_t), nodes[i].public_key, crypto_box_PUBLICKEYBYTES);
-            packed_length += size;
-        } else {
->>>>>>> c086a667
             return -1;
 
-        memcpy(data + packed_length, nodes[i].client_id, CLIENT_ID_SIZE);
+        memcpy(data + packed_length, nodes[i].public_key, CLIENT_ID_SIZE);
         packed_length += CLIENT_ID_SIZE;
     }
 
@@ -354,69 +329,17 @@
     uint32_t num = 0, len_processed = 0;
 
     while (num < max_num_nodes && len_processed < length) {
-<<<<<<< HEAD
         int ipp_size = unpack_ip_port(&nodes[num].ip_port, len_processed, data, length, tcp_enabled);
 
         if (ipp_size == -1)
             return -1;
-=======
-        int ipv6 = -1;
-        uint8_t host_family;
-
-        if (data[len_processed] == TOX_AF_INET) {
-            ipv6 = 0;
-            host_family = AF_INET;
-        } else if (data[len_processed] == TOX_TCP_INET) {
-            if (!tcp_enabled)
-                return -1;
-
-            ipv6 = 0;
-            host_family = TCP_INET;
-        } else if (data[len_processed] == TOX_AF_INET6) {
-            ipv6 = 1;
-            host_family = AF_INET6;
-        } else if (data[len_processed] == TOX_TCP_INET6) {
-            if (!tcp_enabled)
-                return -1;
-
-            ipv6 = 1;
-            host_family = TCP_INET6;
-        } else {
+
+        len_processed += ipp_size;
+
+        if (len_processed + CLIENT_ID_SIZE > length)
             return -1;
-        }
-
-        if (ipv6 == 0) {
-            uint32_t size = 1 + sizeof(IP4) + sizeof(uint16_t) + crypto_box_PUBLICKEYBYTES;
-
-            if (len_processed + size > length)
-                return -1;
-
-            nodes[num].ip_port.ip.family = host_family;
-            memcpy(&nodes[num].ip_port.ip.ip4, data + len_processed + 1, sizeof(IP4));
-            memcpy(&nodes[num].ip_port.port, data + len_processed + 1 + sizeof(IP4), sizeof(uint16_t));
-            memcpy(nodes[num].public_key, data + len_processed + 1 + sizeof(IP4) + sizeof(uint16_t), crypto_box_PUBLICKEYBYTES);
-            len_processed += size;
-            ++num;
-        } else if (ipv6 == 1) {
-            uint32_t size = 1 + sizeof(IP6) + sizeof(uint16_t) + crypto_box_PUBLICKEYBYTES;
->>>>>>> c086a667
-
-        len_processed += ipp_size;
-
-<<<<<<< HEAD
-        if (len_processed + CLIENT_ID_SIZE > length)
-=======
-            nodes[num].ip_port.ip.family = host_family;
-            memcpy(&nodes[num].ip_port.ip.ip6, data + len_processed + 1, sizeof(IP6));
-            memcpy(&nodes[num].ip_port.port, data + len_processed + 1 + sizeof(IP6), sizeof(uint16_t));
-            memcpy(nodes[num].public_key, data + len_processed + 1 + sizeof(IP6) + sizeof(uint16_t), crypto_box_PUBLICKEYBYTES);
-            len_processed += size;
-            ++num;
-        } else {
->>>>>>> c086a667
-            return -1;
-
-        memcpy(nodes[num].client_id, data + len_processed, CLIENT_ID_SIZE);
+
+        memcpy(nodes[num].public_key, data + len_processed, CLIENT_ID_SIZE);
         len_processed += CLIENT_ID_SIZE;
         ++num;
     }
