/* Lossless_UDP.c
 *
 * An implementation of the Lossless_UDP protocol as seen in http://wiki.tox.im/index.php/Lossless_UDP
 *
 *  Copyright (C) 2013 Tox project All Rights Reserved.
 *
 *  This file is part of Tox.
 *
 *  Tox is free software: you can redistribute it and/or modify
 *  it under the terms of the GNU General Public License as published by
 *  the Free Software Foundation, either version 3 of the License, or
 *  (at your option) any later version.
 *
 *  Tox is distributed in the hope that it will be useful,
 *  but WITHOUT ANY WARRANTY; without even the implied warranty of
 *  MERCHANTABILITY or FITNESS FOR A PARTICULAR PURPOSE.  See the
 *  GNU General Public License for more details.
 *
 *  You should have received a copy of the GNU General Public License
 *  along with Tox.  If not, see <http://www.gnu.org/licenses/>.
 *
 */

/*
 * TODO: clean this file a bit.
 * There are a couple of useless variables to get rid of.
 */

#include "Lossless_UDP.h"


/* Functions */

/*
 * Get connection id from IP_Port.
 * return -1 if there are no connections like we are looking for.
 * return id if it found it.
 */
int getconnection_id(Lossless_UDP *ludp, IP_Port ip_port)
{
<<<<<<< HEAD
    uint32_t i;

    for (i = 0; i < ludp->connections_length; ++i) {
        if (ludp->connections[i].ip_port.ip.uint32 == ip_port.ip.uint32 &&
                ludp->connections[i].ip_port.port == ip_port.port &&
                ludp->connections[i].status > 0)
            return i;
=======
    tox_array_for_each(&ludp->connections, Connection, tmp) {
        if (tmp->ip_port.ip.i == ip_port.ip.i &&
            tmp->ip_port.port == ip_port.port &&
            tmp->status > 0)
        {
            return tmp_i;
        }
>>>>>>> eb33796e
    }

    return -1;
}


/*
 * Generate a handshake_id which depends on the ip_port.
 * This function will always give one unique handshake_id per ip_port.
 *
 * TODO: make this better
 */
static uint32_t handshake_id(Lossless_UDP *ludp, IP_Port source)
{
    uint32_t id = 0, i;

    for (i = 0; i < 6; ++i) {
        if (ludp->randtable[i][source.uint8[i]] == 0)
            ludp->randtable[i][source.uint8[i]] = random_int();

        id ^= ludp->randtable[i][source.uint8[i]];
    }

    /* id can't be zero. */
    if (id == 0)
        id = 1;

    return id;
}

/*
 * Change the handshake id associated with that ip_port.
 *
 * TODO: Make this better
 */
static void change_handshake(Lossless_UDP *ludp, IP_Port source)
{
    uint8_t rand = random_int() % 4;
    ludp->randtable[rand][((uint8_t *)&source)[rand]] = random_int();
}

/*
<<<<<<< HEAD
 * Initialize a new connection to ip_port.
 * return an integer corresponding to the connection idt.
 * return -1 if it could not initialize the connectiont
=======
 * Initialize a new connection to ip_port
 * Returns an integer corresponding to the connection id.
 * Return -1 if it could not initialize the connectiont
>>>>>>> eb33796e
 * If there already was an existing connection to that ip_port return its number.
 */
int new_connection(Lossless_UDP *ludp, IP_Port ip_port)
{
    int connection_id = getconnection_id(ludp, ip_port);

    if (connection_id != -1)
        return connection_id;

    tox_array_for_each(&ludp->connections, Connection, tmp) {
        if (tmp->status == 0) {
            connection_id = tmp_i;
            break;
        }
    }

    if (connection_id == -1) {
        tox_array_push_ptr(&ludp->connections, 0); /* TODO: check return value */
        connection_id = ludp->connections.len-1;
    }
    Connection* connection = &tox_array_get(&ludp->connections, connection_id, Connection);

    memset(connection, 0, sizeof(Connection));

<<<<<<< HEAD
    for (i = 0; i < ludp->connections_length; ++i) {
        if (ludp->connections[i].status == 0) {
            memset(&ludp->connections[i], 0, sizeof(Connection));
            uint32_t handshake_id1 = handshake_id(ludp, ip_port);

            ludp->connections[i] = (Connection) {
                .ip_port            = ip_port,
                 .status             = 1,
                  .inbound            = 0,
                   .handshake_id1      = handshake_id1,
                    .sent_packetnum     = handshake_id1,
                     .sendbuff_packetnum = handshake_id1,
                      .successful_sent    = handshake_id1,
                       .SYNC_rate          = SYNC_RATE,
                        .data_rate          = DATA_SYNC_RATE,
                         .last_recvSYNC      = current_time(),
                          .last_sent          = current_time(),
                           .killat             = ~0,
                            .send_counter       = 0,
                             /* Add randomness to timeout to prevent connections getting stuck in a loop. */
                             .timeout            = CONNEXION_TIMEOUT + rand() % CONNEXION_TIMEOUT
            };
            ++ludp->connections_number;

            return i;
        }
    }
=======
    uint32_t handshake_id1 = handshake_id(ludp, ip_port);
>>>>>>> eb33796e

    *connection = (Connection) {
        .ip_port            = ip_port,
        .status             = 1,
        .inbound            = 0,
        .handshake_id1      = handshake_id1,
        .sent_packetnum     = handshake_id1,
        .sendbuff_packetnum = handshake_id1,
        .successful_sent    = handshake_id1,
        .SYNC_rate          = SYNC_RATE,
        .data_rate          = DATA_SYNC_RATE,
        .last_recvSYNC      = current_time(),
        .last_sent          = current_time(),
        .killat             = ~0,
        .send_counter       = 0,
        /* add randomness to timeout to prevent connections getting stuck in a loop. */
        .timeout            = CONNEXION_TIMEOUT + rand() % CONNEXION_TIMEOUT
    };

    return connection_id;
}

/*
 * Initialize a new inbound connection from ip_port.
 * return an integer corresponding to the connection id.
 * return -1 if it could not initialize the connection.
 */
static int new_inconnection(Lossless_UDP *ludp, IP_Port ip_port)
{
    if (getconnection_id(ludp, ip_port) != -1)
        return -1; /* TODO: return existing connection instead? */

    int connection_id = -1;
    tox_array_for_each(&ludp->connections, Connection, tmp) {
        if (tmp->status == 0) {
            connection_id = tmp_i;
            break;
        }
    }

    if (connection_id == -1) {
        tox_array_push_ptr(&ludp->connections, 0); /* TODO: check return value */
        connection_id = ludp->connections.len-1;
    }
    Connection* connection = &tox_array_get(&ludp->connections, connection_id, Connection);
    memset(connection, 0, sizeof(Connection));

    uint64_t timeout = CONNEXION_TIMEOUT + rand() % CONNEXION_TIMEOUT;

<<<<<<< HEAD
    for (i = 0; i < ludp->connections_length; ++i) {
        if (ludp->connections[i].status == 0) {
            memset(&ludp->connections[i], 0, sizeof(Connection));
            uint64_t timeout = CONNEXION_TIMEOUT + rand() % CONNEXION_TIMEOUT;

            ludp->connections[i] = (Connection) {
                .ip_port       = ip_port,
                 .status        = 2,
                  .inbound       = 2,
                   .SYNC_rate     = SYNC_RATE,
                    .data_rate     = DATA_SYNC_RATE,
                     .last_recvSYNC = current_time(),
                      .last_sent     = current_time(),
                       .send_counter  = 127,

                        /* Add randomness to timeout to prevent connections getting stuck in a loop. */
                        .timeout       = timeout,

                         /* If this connection isn't handled within the timeout kill it. */
                         .killat        = current_time() + 1000000UL * timeout
            };
            ++ludp->connections_number;
            return i;
        }
    }
=======
    *connection = (Connection) {
        .ip_port = ip_port,
        .status = 2,
        .inbound = 2,
        .SYNC_rate = SYNC_RATE,
        .data_rate = DATA_SYNC_RATE,
        .last_recvSYNC = current_time(),
        .last_sent = current_time(),
        .send_counter = 127,
>>>>>>> eb33796e

        /* add randomness to timeout to prevent connections getting stuck in a loop. */
        .timeout = timeout,

        /* if this connection isn't handled within the timeout kill it. */
        .killat = current_time() + 1000000UL * timeout
    };

    return connection_id;
}

/*
 * return an integer corresponding to the next connection in our incoming connection list.
 * return -1 if there are no new incoming connections in the list.
 */
int incoming_connection(Lossless_UDP *ludp)
{
    tox_array_for_each(&ludp->connections, Connection, tmp) {
        if (tmp->inbound == 2) {
            tmp->inbound = 1;
            return tmp_i;
        }
    }
    return -1;
}

/*
 * return -1 if it could not kill the connection.
 * return 0 if killed successfully.
 */
int kill_connection(Lossless_UDP *ludp, int connection_id)
{
    if (connection_id >= 0 && connection_id < ludp->connections.len) {
        Connection* connection = &tox_array_get(&ludp->connections, connection_id, Connection);
        if (connection->status > 0) {
            connection->status = 0;
            change_handshake(ludp, connection->ip_port);
            memset(connection, 0, sizeof(Connection));
            return 0;
        }
    }

    return -1;
}

/*
 * Kill connection in seconds.
 * return -1 if it can not kill the connection.
 * return 0 if it will kill it.
 */
int kill_connection_in(Lossless_UDP *ludp, int connection_id, uint32_t seconds)
{
    if (connection_id >= 0 && connection_id < ludp->connections.len) {
        Connection* connection = &tox_array_get(&ludp->connections, connection_id, Connection);
        if (connection->status > 0) {
            connection->killat = current_time() + 1000000UL * seconds;
            return 0;
        }
    }

    return -1;
}

/*
 * Check if connection is connected:
 * return 0 no.
 * return 1 if attempting handshake.
 * return 2 if handshake is done.
 * return 3 if fully connected.
 * return 4 if timed out and waiting to be killed.
 */
int is_connected(Lossless_UDP *ludp, int connection_id)
{
    if (connection_id >= 0 && connection_id < ludp->connections.len)
        return tox_array_get(&ludp->connections, connection_id, Connection).status;

    return 0;
}

/* return the ip_port of the corresponding connection. */
IP_Port connection_ip(Lossless_UDP *ludp, int connection_id)
{
    if (connection_id >= 0 && connection_id < ludp->connections.len)
        return tox_array_get(&ludp->connections, connection_id, Connection).ip_port;

    IP_Port zero = { .ip = {0}, .port = 0, .padding = 0 };
    return zero;
}

/* returns the number of packets in the queue waiting to be successfully sent. */
uint32_t sendqueue(Lossless_UDP *ludp, int connection_id)
{
    if (connection_id < 0 || connection_id >= ludp->connections.len)
        return 0;

    Connection* connection = &tox_array_get(&ludp->connections, connection_id, Connection);
    return connection->sendbuff_packetnum - connection->successful_sent;
}

/* returns the number of packets in the queue waiting to be successfully read with read_packet(...). */
uint32_t recvqueue(Lossless_UDP *ludp, int connection_id)
{
    if (connection_id < 0 || connection_id >= ludp->connections.len)
        return 0;

    Connection* connection = &tox_array_get(&ludp->connections, connection_id, Connection);
    return connection->recv_packetnum - connection->successful_read;
}

/* returns the id of the next packet in the queue.
 * return -1 if no packet in queue.
 */
char id_packet(Lossless_UDP *ludp, int connection_id)
{
    if (connection_id < 0 || connection_id >= ludp->connections.len || recvqueue(ludp, connection_id) == 0)
        return -1;

    Connection* connection = &tox_array_get(&ludp->connections, connection_id, Connection);
    if (connection->status != 0)
        return connection->recvbuffer[connection->successful_read % MAX_QUEUE_NUM].data[0];

    return -1;
}

/* return 0 if there is no received data in the buffer.
 * return length of received packet if successful.
 */
int read_packet(Lossless_UDP *ludp, int connection_id, uint8_t *data)
{
    if (recvqueue(ludp, connection_id) == 0)
        return 0;

    Connection *connection = &tox_array_get(&ludp->connections, connection_id, Connection);
    uint16_t index = connection->successful_read % MAX_QUEUE_NUM;
    uint16_t size  = connection->recvbuffer[index].size;
    memcpy(data, connection->recvbuffer[index].data, size);
    ++connection->successful_read;
    connection->recvbuffer[index].size = 0;
    return size;

}

/*
 * return 0 if data could not be put in packet queue.
 * return 1 if data was put into the queue.
 */
int write_packet(Lossless_UDP *ludp, int connection_id, uint8_t *data, uint32_t length)
{
    if (length > MAX_DATA_SIZE || length == 0 || sendqueue(ludp, connection_id) >= BUFFER_PACKET_NUM)
        return 0;

        Connection *connection = &tox_array_get(&ludp->connections, connection_id, Connection);
        uint32_t index = connection->sendbuff_packetnum % MAX_QUEUE_NUM;
        memcpy(connection->sendbuffer[index].data, data, length);
        connection->sendbuffer[index].size = length;
        connection->sendbuff_packetnum++;
        return 1;
}

/* Put the packet numbers the we are missing in requested and return the number. */
uint32_t missing_packets(Lossless_UDP *ludp, int connection_id, uint32_t *requested)
{
    /* don't request packets if the buffer is full. */
    if (recvqueue(ludp, connection_id) >= (BUFFER_PACKET_NUM - 1))
        return 0;

    uint32_t number = 0;
    uint32_t i;
    uint32_t temp;

<<<<<<< HEAD
    /* Don't request packets if the buffer is full. */
    if (recvqueue(ludp, connection_id) >= (BUFFER_PACKET_NUM - 1))
        return 0;
=======
    Connection *connection = &tox_array_get(&ludp->connections, connection_id, Connection);
>>>>>>> eb33796e

    for (i = connection->recv_packetnum;
         i != connection->osent_packetnum;
         i++)
    {
        if (connection->recvbuffer[i % MAX_QUEUE_NUM].size == 0) {
            temp = htonl(i);
            memcpy(requested + number, &temp, 4);
            ++number;
        }
    }

    if (number == 0)
        connection->recv_packetnum = connection->osent_packetnum;

    return number;
}

/*
 * BEGIN Packet sending functions.
 * One per packet type.
 * See http://wiki.tox.im/index.php/Lossless_UDP for more information.
 */

static int send_handshake(Lossless_UDP *ludp, IP_Port ip_port, uint32_t handshake_id1, uint32_t handshake_id2)
{
    uint8_t packet[1 + 4 + 4];
    uint32_t temp;

    packet[0] = NET_PACKET_HANDSHAKE;
    temp = htonl(handshake_id1);
    memcpy(packet + 1, &temp, 4);
    temp = htonl(handshake_id2);
    memcpy(packet + 5, &temp, 4);

    return sendpacket(ludp->net->sock, ip_port, packet, sizeof(packet));
}

static int send_SYNC(Lossless_UDP *ludp, int connection_id)
{
    Connection *connection = &tox_array_get(&ludp->connections, connection_id, Connection);
    uint8_t packet[(BUFFER_PACKET_NUM * 4 + 4 + 4 + 2)];
    uint16_t index = 0;

    IP_Port ip_port         = connection->ip_port;
    uint8_t counter         = connection->send_counter;
    uint32_t recv_packetnum = htonl(connection->recv_packetnum);
    uint32_t sent_packetnum = htonl(connection->sent_packetnum);

    uint32_t requested[BUFFER_PACKET_NUM];
    uint32_t number         = missing_packets(ludp, connection_id, requested);

    packet[0] = NET_PACKET_SYNC;
    index += 1;
    memcpy(packet + index, &counter, 1);
    index += 1;
    memcpy(packet + index, &recv_packetnum, 4);
    index += 4;
    memcpy(packet + index, &sent_packetnum, 4);
    index += 4;
    memcpy(packet + index, requested, 4 * number);

    return sendpacket(ludp->net->sock, ip_port, packet, (number * 4 + 4 + 4 + 2));

}

static int send_data_packet(Lossless_UDP *ludp, int connection_id, uint32_t packet_num)
{
    Connection *connection = &tox_array_get(&ludp->connections, connection_id, Connection);

    uint32_t index = packet_num % MAX_QUEUE_NUM;
    uint32_t temp;
    uint8_t packet[1 + 4 + MAX_DATA_SIZE];
    packet[0] = NET_PACKET_DATA;
    temp = htonl(packet_num);
    memcpy(packet + 1, &temp, 4);
    memcpy(packet + 5, connection->sendbuffer[index].data, connection->sendbuffer[index].size);
    return sendpacket(ludp->net->sock, connection->ip_port, packet, 1 + 4 + connection->sendbuffer[index].size);
}

<<<<<<< HEAD
/* Sends 1 data packet. */
static int send_DATA(Lossless_UDP *ludp, uint32_t connection_id)
=======
/* sends 1 data packet */
static int send_DATA(Lossless_UDP *ludp, int connection_id)
>>>>>>> eb33796e
{
    Connection *connection = &tox_array_get(&ludp->connections, connection_id, Connection);
    int ret;
    uint32_t buffer[BUFFER_PACKET_NUM];

    if (connection->num_req_paquets > 0) {
        ret = send_data_packet(ludp, connection_id, connection->req_packets[0]);
        connection->num_req_paquets--;
        memcpy(buffer, connection->req_packets + 1, connection->num_req_paquets * 4);
        memcpy(connection->req_packets, buffer, connection->num_req_paquets * 4);
        return ret;
    }

    if (connection->sendbuff_packetnum != connection->sent_packetnum) {
        ret = send_data_packet(ludp, connection_id, connection->sent_packetnum);
        connection->sent_packetnum++;
        return ret;
    }

    return 0;
}

/*
 * END of packet sending functions.
 *
 *
 * BEGIN Packet handling functions.
 * One to handle each type of packets we receive.
 */


/* return 0 if handled correctly.
 * return 1 if packet is bad.
 */
static int handle_handshake(void *object, IP_Port source, uint8_t *packet, uint32_t length)
{
    Lossless_UDP *ludp = object;

    if (length != (1 + 4 + 4))
        return 1;

    uint32_t temp;
    uint32_t handshake_id1, handshake_id2;
    int connection_id = getconnection_id(ludp, source);

    memcpy(&temp, packet + 1, 4);
    handshake_id1 = ntohl(temp);
    memcpy(&temp, packet + 5, 4);
    handshake_id2 = ntohl(temp);


    if (handshake_id2 == 0 && is_connected(ludp, connection_id) < 3) {
        send_handshake(ludp, source, handshake_id(ludp, source), handshake_id1);
        return 0;
    }

    if (is_connected(ludp, connection_id) != 1)
        return 1;

<<<<<<< HEAD
    /* If handshake_id2 is what we sent previously as handshake_id1. */
    if (handshake_id2 == ludp->connections[connection].handshake_id1) {
        ludp->connections[connection].status = 2;
        /* NOTE: is this necessary?
         * ludp->connections[connection].handshake_id2 = handshake_id1;
         */
        ludp->connections[connection].orecv_packetnum = handshake_id2;
        ludp->connections[connection].osent_packetnum = handshake_id1;
        ludp->connections[connection].recv_packetnum  = handshake_id1;
        ludp->connections[connection].successful_read = handshake_id1;
=======
    Connection *connection = &tox_array_get(&ludp->connections, connection_id, Connection);
    /* if handshake_id2 is what we sent previously as handshake_id1 */
    if (handshake_id2 == connection->handshake_id1) {
        connection->status = 2;
        /* NOTE: is this necessary?
        connection->handshake_id2 = handshake_id1; */
        connection->orecv_packetnum = handshake_id2;
        connection->osent_packetnum = handshake_id1;
        connection->recv_packetnum  = handshake_id1;
        connection->successful_read = handshake_id1;
>>>>>>> eb33796e
    }

    return 0;
}

/* returns 1 if sync packet is valid 0 if not. */
static int SYNC_valid(uint32_t length)
{
    if (length < 4 + 4 + 2)
        return 0;

    if (length > (BUFFER_PACKET_NUM * 4 + 4 + 4 + 2) ||
            ((length - 4 - 4 - 2) % 4) != 0)
        return 0;

    return 1;
}

/* case 1 in handle_SYNC: */
static int handle_SYNC1(Lossless_UDP *ludp, IP_Port source, uint32_t recv_packetnum, uint32_t sent_packetnum)
{
    if (handshake_id(ludp, source) == recv_packetnum) {
        int connection_id = new_inconnection(ludp, source);

        if (connection_id != -1) {
            Connection *connection = &tox_array_get(&ludp->connections, connection_id, Connection);
            connection->orecv_packetnum    = recv_packetnum;
            connection->sent_packetnum     = recv_packetnum;
            connection->sendbuff_packetnum = recv_packetnum;
            connection->successful_sent    = recv_packetnum;
            connection->osent_packetnum    = sent_packetnum;
            connection->recv_packetnum     = sent_packetnum;
            connection->successful_read    = sent_packetnum;

            return connection_id;
        }
    }

    return -1;
}

/* case 2 in handle_SYNC: */
static int handle_SYNC2(Lossless_UDP *ludp, int connection_id, uint8_t counter, uint32_t recv_packetnum,
                        uint32_t sent_packetnum)
{
    Connection *connection = &tox_array_get(&ludp->connections, connection_id, Connection);

    if (recv_packetnum == connection->orecv_packetnum) {
        /* && sent_packetnum == connection->osent_packetnum) */
        connection->status = 3;
        connection->recv_counter = counter;
        ++connection->send_counter;
        send_SYNC(ludp, connection_id);
        return 0;
    }

    return 1;
}
/* case 3 in handle_SYNC: */
static int handle_SYNC3(Lossless_UDP *ludp, int connection_id, uint8_t counter, uint32_t recv_packetnum,
                        uint32_t sent_packetnum,
                        uint32_t *req_packets,
                        uint16_t number)
{
    Connection *connection = &tox_array_get(&ludp->connections, connection_id, Connection);

    uint8_t comp_counter = (counter - connection->recv_counter);
    uint32_t i, temp;
    /* uint32_t comp_1 = (recv_packetnum - connection->successful_sent);
       uint32_t comp_2 = (sent_packetnum - connection->successful_read); */
    uint32_t comp_1 = (recv_packetnum - connection->orecv_packetnum);
    uint32_t comp_2 = (sent_packetnum - connection->osent_packetnum);

    /* Packet valid. */
    if (comp_1 <= BUFFER_PACKET_NUM &&
        comp_2 <= BUFFER_PACKET_NUM &&
        comp_counter < 10 && comp_counter != 0)
    {
        connection->orecv_packetnum = recv_packetnum;
        connection->osent_packetnum = sent_packetnum;
        connection->successful_sent = recv_packetnum;
        connection->last_recvSYNC   = current_time();
        connection->recv_counter    = counter;

        ++connection->send_counter;

        for (i = 0; i < number; ++i) {
            temp = ntohl(req_packets[i]);
            memcpy(connection->req_packets + i, &temp, 4 * number);
        }

        connection->num_req_paquets = number;
        return 0;
    }

    return 1;
}

static int handle_SYNC(void *object, IP_Port source, uint8_t *packet, uint32_t length)
{
    Lossless_UDP *ludp = object;

    if (!SYNC_valid(length))
        return 1;

    uint8_t counter;
    uint32_t temp;
    uint32_t recv_packetnum, sent_packetnum;
    uint32_t req_packets[BUFFER_PACKET_NUM];
    uint16_t number = (length - 4 - 4 - 2) / 4;

    memcpy(&counter, packet + 1, 1);
    memcpy(&temp, packet + 2, 4);
    recv_packetnum = ntohl(temp);
    memcpy(&temp, packet + 6, 4);
    sent_packetnum = ntohl(temp);

    if (number != 0)
        memcpy(req_packets, packet + 10, 4 * number);

    int connection_id = getconnection_id(ludp, source);
    if (connection_id == -1)
        return handle_SYNC1(ludp, source, recv_packetnum, sent_packetnum);
    Connection *connection = &tox_array_get(&ludp->connections, connection_id, Connection);

    if (connection->status == 2)
        return handle_SYNC2(ludp, connection_id, counter,
                            recv_packetnum, sent_packetnum);

    if (connection->status == 3)
        return handle_SYNC3(ludp, connection_id, counter, recv_packetnum,
                            sent_packetnum, req_packets, number);

    return 0;
}

/*
 * Add a packet to the received buffer and set the recv_packetnum of the
 * connection to its proper value.
 * return 1 if data was too big.
 * return 0 if not.
 */
static int add_recv(Lossless_UDP *ludp, int connection_id, uint32_t data_num, uint8_t *data, uint16_t size)
{
    if (size > MAX_DATA_SIZE)
        return 1;

    Connection *connection = &tox_array_get(&ludp->connections, connection_id, Connection);
    uint32_t i;
    uint32_t maxnum = connection->successful_read + BUFFER_PACKET_NUM;
    uint32_t sent_packet = data_num - connection->osent_packetnum;

    for (i = connection->recv_packetnum; i != maxnum; ++i) {
        if (i == data_num) {
            memcpy(connection->recvbuffer[i % MAX_QUEUE_NUM].data, data, size);

            connection->recvbuffer[i % MAX_QUEUE_NUM].size = size;
            connection->last_recvdata = current_time();

            if (sent_packet < BUFFER_PACKET_NUM)
                connection->osent_packetnum = data_num;

            break;
        }
    }

    for (i = connection->recv_packetnum; i != maxnum; ++i) {
        if (connection->recvbuffer[i % MAX_QUEUE_NUM].size != 0)
            connection->recv_packetnum = i;
        else
            break;
    }

    return 0;
}

static int handle_data(void *object, IP_Port source, uint8_t *packet, uint32_t length)
{
    Lossless_UDP *ludp = object;
    int connection_id = getconnection_id(ludp, source);

    /* Drop the data packet if connection is not connected. */
    if (connection_id == -1 || tox_array_get(&ludp->connections, connection_id, Connection).status != 3)
        return 1;

    if (length > 1 + 4 + MAX_DATA_SIZE || length < 1 + 4 + 1)
        return 1;

    uint32_t temp;
    uint32_t number;
    uint16_t size = length - 1 - 4;

    memcpy(&temp, packet + 1, 4);
    number = ntohl(temp);

    return add_recv(ludp, connection_id, number, packet + 5, size);
}

/*
 * END of packet handling functions.
 */

Lossless_UDP *new_lossless_udp(Networking_Core *net)
{
    if (net == NULL)
        return NULL;

    Lossless_UDP *temp = calloc(1, sizeof(Lossless_UDP));
    if (temp == NULL)
        return NULL;

    tox_array_init(&temp->connections, sizeof(Connection));

    temp->net = net;
    networking_registerhandler(net, NET_PACKET_HANDSHAKE, &handle_handshake, temp);
    networking_registerhandler(net, NET_PACKET_SYNC, &handle_SYNC, temp);
    networking_registerhandler(net, NET_PACKET_DATA, &handle_data, temp);
    return temp;
}

/*
 * Send handshake requests.
 * Handshake packets are sent at the same rate as SYNC packets.
 */
static void do_new(Lossless_UDP *ludp)
{
    uint64_t temp_time = current_time();

    tox_array_for_each(&ludp->connections, Connection, tmp) {
        if (tmp->status == 1 && (tmp->last_sent + (1000000UL / tmp->SYNC_rate)) <= temp_time) {
            send_handshake(ludp, tmp->ip_port, tmp->handshake_id1, 0);
            tmp->last_sent = temp_time;
        }

<<<<<<< HEAD
        /* Kill all timed out connections. */
        if (ludp->connections[i].status > 0 &&
                (ludp->connections[i].last_recvSYNC + ludp->connections[i].timeout * 1000000UL) < temp_time &&
                ludp->connections[i].status != 4) {
            ludp->connections[i].status = 4;
=======
        /* kill all timed out connections */
        if (tmp->status > 0 && (tmp->last_recvSYNC + tmp->timeout * 1000000UL) < temp_time && tmp->status != 4) {
            tmp->status = 4;
>>>>>>> eb33796e
            /* kill_connection(i); */
        }

        if (tmp->status > 0 && tmp->killat < temp_time)
            kill_connection(ludp, tmp_i);
    }
}

static void do_SYNC(Lossless_UDP *ludp)
{
    uint64_t temp_time = current_time();

    tox_array_for_each(&ludp->connections, Connection, tmp) {
        if (tmp->status == 2 || tmp->status == 3)
            if ((tmp->last_SYNC + (1000000UL / tmp->SYNC_rate)) <= temp_time) {
                send_SYNC(ludp, tmp_i);
                tmp->last_SYNC = temp_time;
            }
    }
}

static void do_data(Lossless_UDP *ludp)
{
    uint64_t j;
    uint64_t temp_time = current_time();

    tox_array_for_each(&ludp->connections, Connection, tmp) {
        if (tmp->status == 3 && sendqueue(ludp, tmp_i) != 0 &&
            (tmp->last_sent + (1000000UL / tmp->data_rate)) <= temp_time)
        {
            for (j = tmp->last_sent; j < temp_time; j +=  (1000000UL / tmp->data_rate))
                send_DATA(ludp, tmp_i);

            tmp->last_sent = temp_time;

        }
    }
}

#define MAX_SYNC_RATE 10

/*
 * Automatically adjusts send rates of packets for optimal transmission.
 *
 * TODO: Flow control.
 */
static void adjust_rates(Lossless_UDP *ludp)
{
    uint64_t temp_time = current_time();

    tox_array_for_each(&ludp->connections, Connection, tmp) {
        if (tmp->status == 1 || tmp->status == 2)
            tmp->SYNC_rate = MAX_SYNC_RATE;

        if (tmp->status == 3) {
            if (sendqueue(ludp, tmp_i) != 0) {
                tmp->data_rate = (BUFFER_PACKET_NUM - tmp->num_req_paquets) * MAX_SYNC_RATE;
                tmp->SYNC_rate = MAX_SYNC_RATE;
            } else if (tmp->last_recvdata + 1000000UL > temp_time)
                tmp->SYNC_rate = MAX_SYNC_RATE;
            else
                tmp->SYNC_rate = SYNC_RATE;
        }
    }
}

/* Call this function a couple times per second It's the main loop. */
void do_lossless_udp(Lossless_UDP *ludp)
{
    do_new(ludp);
    do_SYNC(ludp);
    do_data(ludp);
    adjust_rates(ludp);
}

void kill_lossless_udp(Lossless_UDP *ludp)
{
    tox_array_delete(&ludp->connections);
    free(ludp);
}<|MERGE_RESOLUTION|>--- conflicted
+++ resolved
@@ -38,23 +38,12 @@
  */
 int getconnection_id(Lossless_UDP *ludp, IP_Port ip_port)
 {
-<<<<<<< HEAD
-    uint32_t i;
-
-    for (i = 0; i < ludp->connections_length; ++i) {
-        if (ludp->connections[i].ip_port.ip.uint32 == ip_port.ip.uint32 &&
-                ludp->connections[i].ip_port.port == ip_port.port &&
-                ludp->connections[i].status > 0)
-            return i;
-=======
     tox_array_for_each(&ludp->connections, Connection, tmp) {
         if (tmp->ip_port.ip.i == ip_port.ip.i &&
-            tmp->ip_port.port == ip_port.port &&
-            tmp->status > 0)
-        {
+                tmp->ip_port.port == ip_port.port &&
+                tmp->status > 0) {
             return tmp_i;
         }
->>>>>>> eb33796e
     }
 
     return -1;
@@ -97,15 +86,9 @@
 }
 
 /*
-<<<<<<< HEAD
- * Initialize a new connection to ip_port.
- * return an integer corresponding to the connection idt.
- * return -1 if it could not initialize the connectiont
-=======
  * Initialize a new connection to ip_port
  * Returns an integer corresponding to the connection id.
  * Return -1 if it could not initialize the connectiont
->>>>>>> eb33796e
  * If there already was an existing connection to that ip_port return its number.
  */
 int new_connection(Lossless_UDP *ludp, IP_Port ip_port)
@@ -124,60 +107,31 @@
 
     if (connection_id == -1) {
         tox_array_push_ptr(&ludp->connections, 0); /* TODO: check return value */
-        connection_id = ludp->connections.len-1;
-    }
-    Connection* connection = &tox_array_get(&ludp->connections, connection_id, Connection);
+        connection_id = ludp->connections.len - 1;
+    }
+
+    Connection *connection = &tox_array_get(&ludp->connections, connection_id, Connection);
 
     memset(connection, 0, sizeof(Connection));
 
-<<<<<<< HEAD
-    for (i = 0; i < ludp->connections_length; ++i) {
-        if (ludp->connections[i].status == 0) {
-            memset(&ludp->connections[i], 0, sizeof(Connection));
-            uint32_t handshake_id1 = handshake_id(ludp, ip_port);
-
-            ludp->connections[i] = (Connection) {
-                .ip_port            = ip_port,
-                 .status             = 1,
-                  .inbound            = 0,
-                   .handshake_id1      = handshake_id1,
-                    .sent_packetnum     = handshake_id1,
-                     .sendbuff_packetnum = handshake_id1,
-                      .successful_sent    = handshake_id1,
-                       .SYNC_rate          = SYNC_RATE,
-                        .data_rate          = DATA_SYNC_RATE,
-                         .last_recvSYNC      = current_time(),
-                          .last_sent          = current_time(),
-                           .killat             = ~0,
-                            .send_counter       = 0,
-                             /* Add randomness to timeout to prevent connections getting stuck in a loop. */
-                             .timeout            = CONNEXION_TIMEOUT + rand() % CONNEXION_TIMEOUT
-            };
-            ++ludp->connections_number;
-
-            return i;
-        }
-    }
-=======
     uint32_t handshake_id1 = handshake_id(ludp, ip_port);
->>>>>>> eb33796e
 
     *connection = (Connection) {
         .ip_port            = ip_port,
-        .status             = 1,
-        .inbound            = 0,
-        .handshake_id1      = handshake_id1,
-        .sent_packetnum     = handshake_id1,
-        .sendbuff_packetnum = handshake_id1,
-        .successful_sent    = handshake_id1,
-        .SYNC_rate          = SYNC_RATE,
-        .data_rate          = DATA_SYNC_RATE,
-        .last_recvSYNC      = current_time(),
-        .last_sent          = current_time(),
-        .killat             = ~0,
-        .send_counter       = 0,
-        /* add randomness to timeout to prevent connections getting stuck in a loop. */
-        .timeout            = CONNEXION_TIMEOUT + rand() % CONNEXION_TIMEOUT
+         .status             = 1,
+          .inbound            = 0,
+           .handshake_id1      = handshake_id1,
+            .sent_packetnum     = handshake_id1,
+             .sendbuff_packetnum = handshake_id1,
+              .successful_sent    = handshake_id1,
+               .SYNC_rate          = SYNC_RATE,
+                .data_rate          = DATA_SYNC_RATE,
+                 .last_recvSYNC      = current_time(),
+                  .last_sent          = current_time(),
+                   .killat             = ~0,
+                    .send_counter       = 0,
+                     /* add randomness to timeout to prevent connections getting stuck in a loop. */
+                     .timeout            = CONNEXION_TIMEOUT + rand() % CONNEXION_TIMEOUT
     };
 
     return connection_id;
@@ -203,56 +157,29 @@
 
     if (connection_id == -1) {
         tox_array_push_ptr(&ludp->connections, 0); /* TODO: check return value */
-        connection_id = ludp->connections.len-1;
-    }
-    Connection* connection = &tox_array_get(&ludp->connections, connection_id, Connection);
+        connection_id = ludp->connections.len - 1;
+    }
+
+    Connection *connection = &tox_array_get(&ludp->connections, connection_id, Connection);
     memset(connection, 0, sizeof(Connection));
 
     uint64_t timeout = CONNEXION_TIMEOUT + rand() % CONNEXION_TIMEOUT;
 
-<<<<<<< HEAD
-    for (i = 0; i < ludp->connections_length; ++i) {
-        if (ludp->connections[i].status == 0) {
-            memset(&ludp->connections[i], 0, sizeof(Connection));
-            uint64_t timeout = CONNEXION_TIMEOUT + rand() % CONNEXION_TIMEOUT;
-
-            ludp->connections[i] = (Connection) {
-                .ip_port       = ip_port,
-                 .status        = 2,
-                  .inbound       = 2,
-                   .SYNC_rate     = SYNC_RATE,
-                    .data_rate     = DATA_SYNC_RATE,
-                     .last_recvSYNC = current_time(),
-                      .last_sent     = current_time(),
-                       .send_counter  = 127,
-
-                        /* Add randomness to timeout to prevent connections getting stuck in a loop. */
-                        .timeout       = timeout,
-
-                         /* If this connection isn't handled within the timeout kill it. */
-                         .killat        = current_time() + 1000000UL * timeout
-            };
-            ++ludp->connections_number;
-            return i;
-        }
-    }
-=======
     *connection = (Connection) {
         .ip_port = ip_port,
-        .status = 2,
-        .inbound = 2,
-        .SYNC_rate = SYNC_RATE,
-        .data_rate = DATA_SYNC_RATE,
-        .last_recvSYNC = current_time(),
-        .last_sent = current_time(),
-        .send_counter = 127,
->>>>>>> eb33796e
-
-        /* add randomness to timeout to prevent connections getting stuck in a loop. */
-        .timeout = timeout,
-
-        /* if this connection isn't handled within the timeout kill it. */
-        .killat = current_time() + 1000000UL * timeout
+         .status = 2,
+          .inbound = 2,
+           .SYNC_rate = SYNC_RATE,
+            .data_rate = DATA_SYNC_RATE,
+             .last_recvSYNC = current_time(),
+              .last_sent = current_time(),
+               .send_counter = 127,
+
+                /* add randomness to timeout to prevent connections getting stuck in a loop. */
+                .timeout = timeout,
+
+                 /* if this connection isn't handled within the timeout kill it. */
+                 .killat = current_time() + 1000000UL * timeout
     };
 
     return connection_id;
@@ -280,7 +207,8 @@
 int kill_connection(Lossless_UDP *ludp, int connection_id)
 {
     if (connection_id >= 0 && connection_id < ludp->connections.len) {
-        Connection* connection = &tox_array_get(&ludp->connections, connection_id, Connection);
+        Connection *connection = &tox_array_get(&ludp->connections, connection_id, Connection);
+
         if (connection->status > 0) {
             connection->status = 0;
             change_handshake(ludp, connection->ip_port);
@@ -300,7 +228,8 @@
 int kill_connection_in(Lossless_UDP *ludp, int connection_id, uint32_t seconds)
 {
     if (connection_id >= 0 && connection_id < ludp->connections.len) {
-        Connection* connection = &tox_array_get(&ludp->connections, connection_id, Connection);
+        Connection *connection = &tox_array_get(&ludp->connections, connection_id, Connection);
+
         if (connection->status > 0) {
             connection->killat = current_time() + 1000000UL * seconds;
             return 0;
@@ -342,7 +271,7 @@
     if (connection_id < 0 || connection_id >= ludp->connections.len)
         return 0;
 
-    Connection* connection = &tox_array_get(&ludp->connections, connection_id, Connection);
+    Connection *connection = &tox_array_get(&ludp->connections, connection_id, Connection);
     return connection->sendbuff_packetnum - connection->successful_sent;
 }
 
@@ -352,7 +281,7 @@
     if (connection_id < 0 || connection_id >= ludp->connections.len)
         return 0;
 
-    Connection* connection = &tox_array_get(&ludp->connections, connection_id, Connection);
+    Connection *connection = &tox_array_get(&ludp->connections, connection_id, Connection);
     return connection->recv_packetnum - connection->successful_read;
 }
 
@@ -364,7 +293,8 @@
     if (connection_id < 0 || connection_id >= ludp->connections.len || recvqueue(ludp, connection_id) == 0)
         return -1;
 
-    Connection* connection = &tox_array_get(&ludp->connections, connection_id, Connection);
+    Connection *connection = &tox_array_get(&ludp->connections, connection_id, Connection);
+
     if (connection->status != 0)
         return connection->recvbuffer[connection->successful_read % MAX_QUEUE_NUM].data[0];
 
@@ -398,12 +328,12 @@
     if (length > MAX_DATA_SIZE || length == 0 || sendqueue(ludp, connection_id) >= BUFFER_PACKET_NUM)
         return 0;
 
-        Connection *connection = &tox_array_get(&ludp->connections, connection_id, Connection);
-        uint32_t index = connection->sendbuff_packetnum % MAX_QUEUE_NUM;
-        memcpy(connection->sendbuffer[index].data, data, length);
-        connection->sendbuffer[index].size = length;
-        connection->sendbuff_packetnum++;
-        return 1;
+    Connection *connection = &tox_array_get(&ludp->connections, connection_id, Connection);
+    uint32_t index = connection->sendbuff_packetnum % MAX_QUEUE_NUM;
+    memcpy(connection->sendbuffer[index].data, data, length);
+    connection->sendbuffer[index].size = length;
+    connection->sendbuff_packetnum++;
+    return 1;
 }
 
 /* Put the packet numbers the we are missing in requested and return the number. */
@@ -417,18 +347,11 @@
     uint32_t i;
     uint32_t temp;
 
-<<<<<<< HEAD
-    /* Don't request packets if the buffer is full. */
-    if (recvqueue(ludp, connection_id) >= (BUFFER_PACKET_NUM - 1))
-        return 0;
-=======
-    Connection *connection = &tox_array_get(&ludp->connections, connection_id, Connection);
->>>>>>> eb33796e
+    Connection *connection = &tox_array_get(&ludp->connections, connection_id, Connection);
 
     for (i = connection->recv_packetnum;
-         i != connection->osent_packetnum;
-         i++)
-    {
+            i != connection->osent_packetnum;
+            i++) {
         if (connection->recvbuffer[i % MAX_QUEUE_NUM].size == 0) {
             temp = htonl(i);
             memcpy(requested + number, &temp, 4);
@@ -504,13 +427,8 @@
     return sendpacket(ludp->net->sock, connection->ip_port, packet, 1 + 4 + connection->sendbuffer[index].size);
 }
 
-<<<<<<< HEAD
-/* Sends 1 data packet. */
-static int send_DATA(Lossless_UDP *ludp, uint32_t connection_id)
-=======
 /* sends 1 data packet */
 static int send_DATA(Lossless_UDP *ludp, int connection_id)
->>>>>>> eb33796e
 {
     Connection *connection = &tox_array_get(&ludp->connections, connection_id, Connection);
     int ret;
@@ -570,19 +488,8 @@
     if (is_connected(ludp, connection_id) != 1)
         return 1;
 
-<<<<<<< HEAD
-    /* If handshake_id2 is what we sent previously as handshake_id1. */
-    if (handshake_id2 == ludp->connections[connection].handshake_id1) {
-        ludp->connections[connection].status = 2;
-        /* NOTE: is this necessary?
-         * ludp->connections[connection].handshake_id2 = handshake_id1;
-         */
-        ludp->connections[connection].orecv_packetnum = handshake_id2;
-        ludp->connections[connection].osent_packetnum = handshake_id1;
-        ludp->connections[connection].recv_packetnum  = handshake_id1;
-        ludp->connections[connection].successful_read = handshake_id1;
-=======
-    Connection *connection = &tox_array_get(&ludp->connections, connection_id, Connection);
+    Connection *connection = &tox_array_get(&ludp->connections, connection_id, Connection);
+
     /* if handshake_id2 is what we sent previously as handshake_id1 */
     if (handshake_id2 == connection->handshake_id1) {
         connection->status = 2;
@@ -592,7 +499,6 @@
         connection->osent_packetnum = handshake_id1;
         connection->recv_packetnum  = handshake_id1;
         connection->successful_read = handshake_id1;
->>>>>>> eb33796e
     }
 
     return 0;
@@ -668,9 +574,8 @@
 
     /* Packet valid. */
     if (comp_1 <= BUFFER_PACKET_NUM &&
-        comp_2 <= BUFFER_PACKET_NUM &&
-        comp_counter < 10 && comp_counter != 0)
-    {
+            comp_2 <= BUFFER_PACKET_NUM &&
+            comp_counter < 10 && comp_counter != 0) {
         connection->orecv_packetnum = recv_packetnum;
         connection->osent_packetnum = sent_packetnum;
         connection->successful_sent = recv_packetnum;
@@ -714,8 +619,10 @@
         memcpy(req_packets, packet + 10, 4 * number);
 
     int connection_id = getconnection_id(ludp, source);
+
     if (connection_id == -1)
         return handle_SYNC1(ludp, source, recv_packetnum, sent_packetnum);
+
     Connection *connection = &tox_array_get(&ludp->connections, connection_id, Connection);
 
     if (connection->status == 2)
@@ -801,6 +708,7 @@
         return NULL;
 
     Lossless_UDP *temp = calloc(1, sizeof(Lossless_UDP));
+
     if (temp == NULL)
         return NULL;
 
@@ -827,17 +735,9 @@
             tmp->last_sent = temp_time;
         }
 
-<<<<<<< HEAD
-        /* Kill all timed out connections. */
-        if (ludp->connections[i].status > 0 &&
-                (ludp->connections[i].last_recvSYNC + ludp->connections[i].timeout * 1000000UL) < temp_time &&
-                ludp->connections[i].status != 4) {
-            ludp->connections[i].status = 4;
-=======
         /* kill all timed out connections */
         if (tmp->status > 0 && (tmp->last_recvSYNC + tmp->timeout * 1000000UL) < temp_time && tmp->status != 4) {
             tmp->status = 4;
->>>>>>> eb33796e
             /* kill_connection(i); */
         }
 
@@ -866,8 +766,7 @@
 
     tox_array_for_each(&ludp->connections, Connection, tmp) {
         if (tmp->status == 3 && sendqueue(ludp, tmp_i) != 0 &&
-            (tmp->last_sent + (1000000UL / tmp->data_rate)) <= temp_time)
-        {
+                (tmp->last_sent + (1000000UL / tmp->data_rate)) <= temp_time) {
             for (j = tmp->last_sent; j < temp_time; j +=  (1000000UL / tmp->data_rate))
                 send_DATA(ludp, tmp_i);
 
