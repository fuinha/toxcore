/* Lossless_UDP.h
 *
 * An implementation of the Lossless_UDP protocol as seen in http://wiki.tox.im/index.php/Lossless_UDP
 *
 *  Copyright (C) 2013 Tox project All Rights Reserved.
 *
 *  This file is part of Tox.
 *
 *  Tox is free software: you can redistribute it and/or modify
 *  it under the terms of the GNU General Public License as published by
 *  the Free Software Foundation, either version 3 of the License, or
 *  (at your option) any later version.
 *
 *  Tox is distributed in the hope that it will be useful,
 *  but WITHOUT ANY WARRANTY; without even the implied warranty of
 *  MERCHANTABILITY or FITNESS FOR A PARTICULAR PURPOSE.  See the
 *  GNU General Public License for more details.
 *
 *  You should have received a copy of the GNU General Public License
 *  along with Tox.  If not, see <http://www.gnu.org/licenses/>.
 *
 */

#ifndef LOSSLESS_UDP_H
#define LOSSLESS_UDP_H

#include "network.h"
#include "misc_tools.h"


/* Maximum length of the data in the data packets. */
#define MAX_DATA_SIZE 1024

/* Maximum data packets in sent and receive queues. */
#define MAX_QUEUE_NUM     16

/* Maximum number of data packets in the buffer. */
#define BUFFER_PACKET_NUM (16-1)

/* Timeout per connection is randomly set between CONNEXION_TIMEOUT and 2*CONNEXION_TIMEOUT. */
#define CONNEXION_TIMEOUT 5

/* Initial amount of sync/hanshake packets to send per second. */
#define SYNC_RATE         2

/* Initial send rate of data. */
#define DATA_SYNC_RATE    30

typedef struct {
    uint8_t  data[MAX_DATA_SIZE];
    uint16_t size;
} Data;

typedef struct {
    IP_Port ip_port;

    /*
     * return 0 if connection is dead.
     * return 1 if attempting handshake.
     * return 2 if handshake is done (we start sending SYNC packets).
     * return 3 if we are sending SYNC packets and can send data.
     * return 4 if the connection has timed out.
     */
    uint8_t status;

    /*
     * return 0 if connection was not initiated by someone else.
     * return 1 if incoming_connection() has returned.
     * return 2 if it has not.
     */
    uint8_t inbound;

    uint16_t  SYNC_rate;     /* Current SYNC packet send rate packets per second. */
    uint16_t  data_rate;     /* Current data packet send rate packets per second. */

    uint64_t  last_SYNC;     /* Time our last SYNC packet was sent. */
    uint64_t  last_sent;     /* Time our last data or handshake packet was sent. */
    uint64_t  last_recvSYNC; /* Time we last received a SYNC packet from the other. */
    uint64_t  last_recvdata; /* Time we last received a DATA packet from the other. */
    uint64_t  killat;        /* Time to kill the connection. */

    Data      sendbuffer[MAX_QUEUE_NUM]; /* packet send buffer. */
    Data      recvbuffer[MAX_QUEUE_NUM]; /* packet receive buffer. */

    uint32_t  handshake_id1;
    uint32_t  handshake_id2;

    /* Number of data packets received (also used as handshake_id1). */
    uint32_t  recv_packetnum;

    /* Number of packets received by the other peer. */
    uint32_t  orecv_packetnum;

    /* Number of data packets sent. */
    uint32_t  sent_packetnum;

    /* Number of packets sent by the other peer. */
    uint32_t  osent_packetnum;

    /* Number of latest packet written onto the sendbuffer. */
    uint32_t  sendbuff_packetnum;

    /* We know all packets before that number were successfully sent. */
    uint32_t  successful_sent;

    /* Packet number of last packet read with the read_packet function. */
    uint32_t  successful_read;

    /* List of currently requested packet numbers(by the other person). */
    uint32_t  req_packets[BUFFER_PACKET_NUM];

    /* Total number of currently requested packets(by the other person). */
    uint16_t  num_req_paquets;

    uint8_t   recv_counter;
    uint8_t   send_counter;
    uint8_t   timeout; /* connection timeout in seconds. */
} Connection;

typedef struct {
    Networking_Core *net;

<<<<<<< HEAD
    uint32_t connections_length; /* Length of connections array. */
    uint32_t connections_number; /* Number of connections in connections array. */
=======
    tox_array connections;
>>>>>>> eb33796e

    /* Table of random numbers used in handshake_id. */
    uint32_t randtable[6][256];

} Lossless_UDP;

/*
 * Initialize a new connection to ip_port.
 * return an integer corresponding to the connection id.
 * return -1 if it could not initialize the connection.
 * return number if there already was an existing connection to that ip_port.
 */
int new_connection(Lossless_UDP *ludp, IP_Port ip_port);

/*
 * Get connection id from IP_Port.
 * return -1 if there are no connections like we are looking for.
 * return id if it found it .
 */
int getconnection_id(Lossless_UDP *ludp, IP_Port ip_port);

/*
 * return an integer corresponding to the next connection in our imcoming connection list.
 * return -1 if there are no new incoming connections in the list.
 */
int incoming_connection(Lossless_UDP *ludp);

/*
 * return -1 if it could not kill the connection.
 * return 0 if killed successfully.
 */
int kill_connection(Lossless_UDP *ludp, int connection_id);

/*
 * Kill connection in seconds seconds.
 * return -1 if it can not kill the connection.
 * return 0 if it will kill it.
 */
int kill_connection_in(Lossless_UDP *ludp, int connection_id, uint32_t seconds);

/*
 * returns the ip_port of the corresponding connection.
 * return 0 if there is no such connection.
 */
IP_Port connection_ip(Lossless_UDP *ludp, int connection_id);

/*
 * returns the id of the next packet in the queue.
 * return -1 if no packet in queue.
 */
char id_packet(Lossless_UDP *ludp, int connection_id);

/*
 * return 0 if there is no received data in the buffer.
 * return length of received packet if successful.
 */
int read_packet(Lossless_UDP *ludp, int connection_id, uint8_t *data);

/*
 * return 0 if data could not be put in packet queue.
 * return 1 if data was put into the queue.
 */
int write_packet(Lossless_UDP *ludp, int connection_id, uint8_t *data, uint32_t length);

/* returns the number of packets in the queue waiting to be successfully sent. */
uint32_t sendqueue(Lossless_UDP *ludp, int connection_id);

/*
 * return the number of packets in the queue waiting to be successfully
 * read with read_packet(...).
 */
uint32_t recvqueue(Lossless_UDP *ludp, int connection_id);

/* Check if connection is connected:
 * return 0 not.
 * return 1 if attempting handshake.
 * return 2 if handshake is done.
 * return 3 if fully connected.
 * return 4 if timed out and wating to be killed.
 */
int is_connected(Lossless_UDP *ludp, int connection_id);

/* Call this function a couple times per second It's the main loop. */
void do_lossless_udp(Lossless_UDP *ludp);

/* This function sets up LosslessUDP packet handling. */
Lossless_UDP *new_lossless_udp(Networking_Core *net);

void kill_lossless_udp(Lossless_UDP *ludp);


#endif<|MERGE_RESOLUTION|>--- conflicted
+++ resolved
@@ -120,12 +120,7 @@
 typedef struct {
     Networking_Core *net;
 
-<<<<<<< HEAD
-    uint32_t connections_length; /* Length of connections array. */
-    uint32_t connections_number; /* Number of connections in connections array. */
-=======
     tox_array connections;
->>>>>>> eb33796e
 
     /* Table of random numbers used in handshake_id. */
     uint32_t randtable[6][256];
