/* Messenger.c
 *
 * An implementation of a simple text chat only messenger on the tox network core.
 *
 *  Copyright (C) 2013 Tox project All Rights Reserved.
 *
 *  This file is part of Tox.
 *
 *  Tox is free software: you can redistribute it and/or modify
 *  it under the terms of the GNU General Public License as published by
 *  the Free Software Foundation, either version 3 of the License, or
 *  (at your option) any later version.
 *
 *  Tox is distributed in the hope that it will be useful,
 *  but WITHOUT ANY WARRANTY; without even the implied warranty of
 *  MERCHANTABILITY or FITNESS FOR A PARTICULAR PURPOSE.  See the
 *  GNU General Public License for more details.
 *
 *  You should have received a copy of the GNU General Public License
 *  along with Tox.  If not, see <http://www.gnu.org/licenses/>.
 *
 */

#ifdef HAVE_CONFIG_H
#include "config.h"
#endif

#ifdef DEBUG
#include <assert.h>
#endif

#include "logger.h"
#include "Messenger.h"
#include "assoc.h"
#include "network.h"
#include "util.h"
#include "group_chats.h"
#include "group_moderation.h"

static void set_friend_status(Messenger *m, int32_t friendnumber, uint8_t status);
static int write_cryptpacket_id(const Messenger *m, int32_t friendnumber, uint8_t packet_id, const uint8_t *data,
                                uint32_t length, uint8_t congestion_control);

/* determines if the friendnumber passed is valid in the Messenger object.
 *
 * Returns 1 if friendnumber does not designate a valid friend.
 * Returns 0 otherwise.
 */
uint8_t friend_not_valid(const Messenger *m, int32_t friendnumber)
{
    if ((unsigned int)friendnumber < m->numfriends) {
        if (m->friendlist[friendnumber].status != 0) {
            return 0;
        }
    }

    return 1;
}

/* Set the size of the friend list to numfriends.
 *
 *  return -1 if realloc fails.
 */
int realloc_friendlist(Messenger *m, uint32_t num)
{
    if (num == 0) {
        free(m->friendlist);
        m->friendlist = NULL;
        return 0;
    }

    Friend *newfriendlist = realloc(m->friendlist, num * sizeof(Friend));

    if (newfriendlist == NULL)
        return -1;

    m->friendlist = newfriendlist;
    return 0;
}

/*  return the friend id associated to that public key.
 *  return -1 if no such friend.
 */
int32_t getfriend_id(const Messenger *m, const uint8_t *real_pk)
{
    uint32_t i;

    for (i = 0; i < m->numfriends; ++i) {
        if (m->friendlist[i].status > 0)
            if (id_equal(real_pk, m->friendlist[i].real_pk))
                return i;
    }

    return -1;
}

/* Copies the public key associated to that friend id into real_pk buffer.
 * Make sure that real_pk is of size crypto_box_PUBLICKEYBYTES.
 *
 *  return 0 if success.
 *  return -1 if failure.
 */
int get_real_pk(const Messenger *m, int32_t friendnumber, uint8_t *real_pk)
{
    if (friend_not_valid(m, friendnumber))
        return -1;

    memcpy(real_pk, m->friendlist[friendnumber].real_pk, crypto_box_PUBLICKEYBYTES);
    return 0;
}

/*  return friend connection id on success.
 *  return -1 if failure.
 */
int getfriendcon_id(const Messenger *m, int32_t friendnumber)
{
    if (friend_not_valid(m, friendnumber))
        return -1;

    return m->friendlist[friendnumber].friendcon_id;
}

/*
 *  return a uint16_t that represents the checksum of address of length len.
 */
static uint16_t address_checksum(const uint8_t *address, uint32_t len)
{
    uint8_t checksum[2] = {0};
    uint16_t check;
    uint32_t i;

    for (i = 0; i < len; ++i)
        checksum[i % 2] ^= address[i];

    memcpy(&check, checksum, sizeof(check));
    return check;
}

/* Format: [real_pk (32 bytes)][nospam number (4 bytes)][checksum (2 bytes)]
 *
 *  return FRIEND_ADDRESS_SIZE byte address to give to others.
 */
void getaddress(const Messenger *m, uint8_t *address)
{
    id_copy(address, m->net_crypto->self_public_key);
    uint32_t nospam = get_nospam(&(m->fr));
    memcpy(address + crypto_box_PUBLICKEYBYTES, &nospam, sizeof(nospam));
    uint16_t checksum = address_checksum(address, FRIEND_ADDRESS_SIZE - sizeof(checksum));
    memcpy(address + crypto_box_PUBLICKEYBYTES + sizeof(nospam), &checksum, sizeof(checksum));
}

static int send_online_packet(Messenger *m, int32_t friendnumber)
{
    if (friend_not_valid(m, friendnumber))
        return 0;

    uint8_t packet = PACKET_ID_ONLINE;
    return write_cryptpacket(m->net_crypto, friend_connection_crypt_connection_id(m->fr_c,
                             m->friendlist[friendnumber].friendcon_id), &packet, sizeof(packet), 0) != -1;
}

static int send_offline_packet(Messenger *m, int friendcon_id)
{
    uint8_t packet = PACKET_ID_OFFLINE;
    return write_cryptpacket(m->net_crypto, friend_connection_crypt_connection_id(m->fr_c, friendcon_id), &packet,
                             sizeof(packet), 0) != -1;
}

static int handle_status(void *object, int i, uint8_t status);
static int handle_packet(void *object, int i, uint8_t *temp, uint16_t len);
static int handle_custom_lossy_packet(void *object, int friend_num, const uint8_t *packet, uint16_t length);

static int32_t init_new_friend(Messenger *m, const uint8_t *real_pk, uint8_t status)
{
    /* Resize the friend list if necessary. */
    if (realloc_friendlist(m, m->numfriends + 1) != 0)
        return FAERR_NOMEM;

    memset(&(m->friendlist[m->numfriends]), 0, sizeof(Friend));

    int friendcon_id = new_friend_connection(m->fr_c, real_pk);

    if (friendcon_id == -1)
        return FAERR_NOMEM;

    uint32_t i;

    for (i = 0; i <= m->numfriends; ++i) {
        if (m->friendlist[i].status == NOFRIEND) {
            m->friendlist[i].status = status;
            m->friendlist[i].friendcon_id = friendcon_id;
            m->friendlist[i].friendrequest_lastsent = 0;
            id_copy(m->friendlist[i].real_pk, real_pk);
            m->friendlist[i].statusmessage_length = 0;
            m->friendlist[i].userstatus = USERSTATUS_NONE;
            m->friendlist[i].is_typing = 0;
            m->friendlist[i].message_id = 0;
            friend_connection_callbacks(m->fr_c, friendcon_id, MESSENGER_CALLBACK_INDEX, &handle_status, &handle_packet,
                                        &handle_custom_lossy_packet, m, i);

            if (m->numfriends == i)
                ++m->numfriends;

            if (friend_con_connected(m->fr_c, friendcon_id) == FRIENDCONN_STATUS_CONNECTED) {
                send_online_packet(m, i);
            }

            return i;
        }
    }

    return FAERR_NOMEM;
}

/*
 * Add a friend.
 * Set the data that will be sent along with friend request.
 * Address is the address of the friend (returned by getaddress of the friend you wish to add) it must be FRIEND_ADDRESS_SIZE bytes.
 * data is the data and length is the length.
 *
 *  return the friend number if success.
 *  return FA_TOOLONG if message length is too long.
 *  return FAERR_NOMESSAGE if no message (message length must be >= 1 byte).
 *  return FAERR_OWNKEY if user's own key.
 *  return FAERR_ALREADYSENT if friend request already sent or already a friend.
 *  return FAERR_BADCHECKSUM if bad checksum in address.
 *  return FAERR_SETNEWNOSPAM if the friend was already there but the nospam was different.
 *  (the nospam for that friend was set to the new one).
 *  return FAERR_NOMEM if increasing the friend list size fails.
 */
int32_t m_addfriend(Messenger *m, const uint8_t *address, const uint8_t *data, uint16_t length)
{
    if (length > MAX_FRIEND_REQUEST_DATA_SIZE)
        return FAERR_TOOLONG;

    uint8_t real_pk[crypto_box_PUBLICKEYBYTES];
    id_copy(real_pk, address);

    if (!public_key_valid(real_pk))
        return FAERR_BADCHECKSUM;

    uint16_t check, checksum = address_checksum(address, FRIEND_ADDRESS_SIZE - sizeof(checksum));
    memcpy(&check, address + crypto_box_PUBLICKEYBYTES + sizeof(uint32_t), sizeof(check));

    if (check != checksum)
        return FAERR_BADCHECKSUM;

    if (length < 1)
        return FAERR_NOMESSAGE;

    if (id_equal(real_pk, m->net_crypto->self_public_key))
        return FAERR_OWNKEY;

    int32_t friend_id = getfriend_id(m, real_pk);

    if (friend_id != -1) {
        if (m->friendlist[friend_id].status >= FRIEND_CONFIRMED)
            return FAERR_ALREADYSENT;

        uint32_t nospam;
        memcpy(&nospam, address + crypto_box_PUBLICKEYBYTES, sizeof(nospam));

        if (m->friendlist[friend_id].friendrequest_nospam == nospam)
            return FAERR_ALREADYSENT;

        m->friendlist[friend_id].friendrequest_nospam = nospam;
        return FAERR_SETNEWNOSPAM;
    }

    int32_t ret = init_new_friend(m, real_pk, FRIEND_ADDED);

    if (ret < 0) {
        return ret;
    }

    m->friendlist[ret].friendrequest_timeout = FRIENDREQUEST_TIMEOUT;
    memcpy(m->friendlist[ret].info, data, length);
    m->friendlist[ret].info_size = length;
    memcpy(&(m->friendlist[ret].friendrequest_nospam), address + crypto_box_PUBLICKEYBYTES, sizeof(uint32_t));

    return ret;
}

int32_t m_addfriend_norequest(Messenger *m, const uint8_t *real_pk)
{
    if (getfriend_id(m, real_pk) != -1)
        return FAERR_ALREADYSENT;

    if (!public_key_valid(real_pk))
        return FAERR_BADCHECKSUM;

    if (id_equal(real_pk, m->net_crypto->self_public_key))
        return FAERR_OWNKEY;

    return init_new_friend(m, real_pk, FRIEND_CONFIRMED);
}

static int clear_receipts(Messenger *m, int32_t friendnumber)
{
    if (friend_not_valid(m, friendnumber))
        return -1;

    struct Receipts *receipts = m->friendlist[friendnumber].receipts_start;

    while (receipts) {
        struct Receipts *temp_r = receipts->next;
        free(receipts);
        receipts = temp_r;
    }

    m->friendlist[friendnumber].receipts_start = NULL;
    m->friendlist[friendnumber].receipts_end = NULL;
    return 0;
}

static int add_receipt(Messenger *m, int32_t friendnumber, uint32_t packet_num, uint32_t msg_id)
{
    if (friend_not_valid(m, friendnumber))
        return -1;

    struct Receipts *new = calloc(1, sizeof(struct Receipts));

    if (!new)
        return -1;

    new->packet_num = packet_num;
    new->msg_id = msg_id;

    if (!m->friendlist[friendnumber].receipts_start) {
        m->friendlist[friendnumber].receipts_start = new;
    } else {
        m->friendlist[friendnumber].receipts_end->next = new;
    }

    m->friendlist[friendnumber].receipts_end = new;
    new->next = NULL;
    return 0;
}
/*
 * return -1 on failure.
 * return 0 if packet was received.
 */
static int friend_received_packet(const Messenger *m, int32_t friendnumber, uint32_t number)
{
    if (friend_not_valid(m, friendnumber))
        return -1;

    return cryptpacket_received(m->net_crypto, friend_connection_crypt_connection_id(m->fr_c,
                                m->friendlist[friendnumber].friendcon_id), number);
}

static int do_receipts(Messenger *m, int32_t friendnumber)
{
    if (friend_not_valid(m, friendnumber))
        return -1;

    struct Receipts *receipts = m->friendlist[friendnumber].receipts_start;

    while (receipts) {
        struct Receipts *temp_r = receipts->next;

        if (friend_received_packet(m, friendnumber, receipts->packet_num) == -1)
            break;

        if (m->read_receipt)
            (*m->read_receipt)(m, friendnumber, receipts->msg_id, m->read_receipt_userdata);

        free(receipts);
        m->friendlist[friendnumber].receipts_start = temp_r;
        receipts = temp_r;
    }

    if (!m->friendlist[friendnumber].receipts_start)
        m->friendlist[friendnumber].receipts_end = NULL;

    return 0;
}

/* Remove a friend.
 *
 *  return 0 if success.
 *  return -1 if failure.
 */
int m_delfriend(Messenger *m, int32_t friendnumber)
{
    if (friend_not_valid(m, friendnumber))
        return -1;

    if (m->friend_connectionstatuschange_internal)
        m->friend_connectionstatuschange_internal(m, friendnumber, 0, m->friend_connectionstatuschange_internal_userdata);

    clear_receipts(m, friendnumber);
    remove_request_received(&(m->fr), m->friendlist[friendnumber].real_pk);
    friend_connection_callbacks(m->fr_c, m->friendlist[friendnumber].friendcon_id, MESSENGER_CALLBACK_INDEX, 0, 0, 0, 0, 0);

    if (friend_con_connected(m->fr_c, m->friendlist[friendnumber].friendcon_id) == FRIENDCONN_STATUS_CONNECTED) {
        send_offline_packet(m, m->friendlist[friendnumber].friendcon_id);
    }

    kill_friend_connection(m->fr_c, m->friendlist[friendnumber].friendcon_id);
    memset(&(m->friendlist[friendnumber]), 0, sizeof(Friend));
    uint32_t i;

    for (i = m->numfriends; i != 0; --i) {
        if (m->friendlist[i - 1].status != NOFRIEND)
            break;
    }

    m->numfriends = i;

    if (realloc_friendlist(m, m->numfriends) != 0)
        return FAERR_NOMEM;

    return 0;
}

int m_get_friend_connectionstatus(const Messenger *m, int32_t friendnumber)
{
    if (friend_not_valid(m, friendnumber))
        return -1;

    if (m->friendlist[friendnumber].status == FRIEND_ONLINE) {
        _Bool direct_connected = 0;
        unsigned int num_online_relays = 0;
        crypto_connection_status(m->net_crypto, friend_connection_crypt_connection_id(m->fr_c,
                                 m->friendlist[friendnumber].friendcon_id), &direct_connected, &num_online_relays);

        if (direct_connected) {
            return CONNECTION_UDP;
        } else {
            if (num_online_relays) {
                return CONNECTION_TCP;
            } else {
                return CONNECTION_UNKNOWN;
            }
        }
    } else {
        return CONNECTION_NONE;
    }
}

int m_friend_exists(const Messenger *m, int32_t friendnumber)
{
    if (friend_not_valid(m, friendnumber))
        return 0;

    return 1;
}

/* Send a message of type.
 *
 * return -1 if friend not valid.
 * return -2 if too large.
 * return -3 if friend not online.
 * return -4 if send failed (because queue is full).
 * return -5 if bad type.
 * return 0 if success.
 */
int m_send_message_generic(Messenger *m, int32_t friendnumber, uint8_t type, const uint8_t *message, uint32_t length,
                           uint32_t *message_id)
{
    if (type > MESSAGE_ACTION)
        return -5;

    if (friend_not_valid(m, friendnumber))
        return -1;

    if (length >= MAX_CRYPTO_DATA_SIZE)
        return -2;

    if (m->friendlist[friendnumber].status != FRIEND_ONLINE)
        return -3;

    uint8_t packet[length + 1];
    packet[0] = type + PACKET_ID_MESSAGE;

    if (length != 0)
        memcpy(packet + 1, message, length);

    int64_t packet_num = write_cryptpacket(m->net_crypto, friend_connection_crypt_connection_id(m->fr_c,
                                           m->friendlist[friendnumber].friendcon_id), packet, length + 1, 0);

    if (packet_num == -1)
        return -4;

    uint32_t msg_id = ++m->friendlist[friendnumber].message_id;

    add_receipt(m, friendnumber, packet_num, msg_id);

    if (message_id)
        *message_id = msg_id;

    return 0;
}

/* Send a name packet to friendnumber.
 * length is the length with the NULL terminator.
 */
static int m_sendname(const Messenger *m, int32_t friendnumber, const uint8_t *name, uint16_t length)
{
    if (length > MAX_NAME_LENGTH)
        return 0;

    return write_cryptpacket_id(m, friendnumber, PACKET_ID_NICKNAME, name, length, 0);
}

/* Set the name and name_length of a friend.
 *
 *  return 0 if success.
 *  return -1 if failure.
 */
int setfriendname(Messenger *m, int32_t friendnumber, const uint8_t *name, uint16_t length)
{
    if (friend_not_valid(m, friendnumber))
        return -1;

    if (length > MAX_NAME_LENGTH || length == 0)
        return -1;

    m->friendlist[friendnumber].name_length = length;
    memcpy(m->friendlist[friendnumber].name, name, length);
    return 0;
}

/* Set our nickname
 * name must be a string of maximum MAX_NAME_LENGTH length.
 * length must be at least 1 byte.
 * length is the length of name with the NULL terminator.
 *
 *  return 0 if success.
 *  return -1 if failure.
 */
int setname(Messenger *m, const uint8_t *name, uint16_t length)
{
    if (length > MAX_NAME_LENGTH)
        return -1;

    if (m->name_length == length && (length == 0 || memcmp(name, m->name, length) == 0))
        return 0;

    if (length)
        memcpy(m->name, name, length);

    m->name_length = length;
    uint32_t i;

    for (i = 0; i < m->numfriends; ++i)
        m->friendlist[i].name_sent = 0;

    return 0;
}

/* Get our nickname and put it in name.
 * name needs to be a valid memory location with a size of at least MAX_NAME_LENGTH bytes.
 *
 *  return the length of the name.
 */
uint16_t getself_name(const Messenger *m, uint8_t *name)
{
    if (name == NULL) {
        return 0;
    }

    memcpy(name, m->name, m->name_length);

    return m->name_length;
}

/* Get name of friendnumber and put it in name.
 * name needs to be a valid memory location with a size of at least MAX_NAME_LENGTH bytes.
 *
 *  return length of name if success.
 *  return -1 if failure.
 */
int getname(const Messenger *m, int32_t friendnumber, uint8_t *name)
{
    if (friend_not_valid(m, friendnumber))
        return -1;

    memcpy(name, m->friendlist[friendnumber].name, m->friendlist[friendnumber].name_length);
    return m->friendlist[friendnumber].name_length;
}

int m_get_name_size(const Messenger *m, int32_t friendnumber)
{
    if (friend_not_valid(m, friendnumber))
        return -1;

    return m->friendlist[friendnumber].name_length;
}

int m_get_self_name_size(const Messenger *m)
{
    return m->name_length;
}

int m_set_statusmessage(Messenger *m, const uint8_t *status, uint16_t length)
{
    if (length > MAX_STATUSMESSAGE_LENGTH)
        return -1;

    if (m->statusmessage_length == length && (length == 0 || memcmp(m->statusmessage, status, length) == 0))
        return 0;

    if (length)
        memcpy(m->statusmessage, status, length);

    m->statusmessage_length = length;

    uint32_t i;

    for (i = 0; i < m->numfriends; ++i)
        m->friendlist[i].statusmessage_sent = 0;

    return 0;
}

int m_set_userstatus(Messenger *m, uint8_t status)
{
    if (status >= USERSTATUS_INVALID)
        return -1;

    if (m->userstatus == status)
        return 0;

    m->userstatus = status;
    uint32_t i;

    for (i = 0; i < m->numfriends; ++i)
        m->friendlist[i].userstatus_sent = 0;

    return 0;
}

/* return the size of friendnumber's user status.
 * Guaranteed to be at most MAX_STATUSMESSAGE_LENGTH.
 */
int m_get_statusmessage_size(const Messenger *m, int32_t friendnumber)
{
    if (friend_not_valid(m, friendnumber))
        return -1;

    return m->friendlist[friendnumber].statusmessage_length;
}

/*  Copy the user status of friendnumber into buf, truncating if needed to maxlen
 *  bytes, use m_get_statusmessage_size to find out how much you need to allocate.
 */
int m_copy_statusmessage(const Messenger *m, int32_t friendnumber, uint8_t *buf, uint32_t maxlen)
{
    if (friend_not_valid(m, friendnumber))
        return -1;

    int msglen = MIN(maxlen, m->friendlist[friendnumber].statusmessage_length);

    memcpy(buf, m->friendlist[friendnumber].statusmessage, msglen);
    memset(buf + msglen, 0, maxlen - msglen);
    return msglen;
}

/* return the size of friendnumber's user status.
 * Guaranteed to be at most MAX_STATUSMESSAGE_LENGTH.
 */
int m_get_self_statusmessage_size(const Messenger *m)
{
    return m->statusmessage_length;
}

int m_copy_self_statusmessage(const Messenger *m, uint8_t *buf)
{
    memcpy(buf, m->statusmessage, m->statusmessage_length);
    return m->statusmessage_length;
}

uint8_t m_get_userstatus(const Messenger *m, int32_t friendnumber)
{
    if (friend_not_valid(m, friendnumber))
        return USERSTATUS_INVALID;

    uint8_t status = m->friendlist[friendnumber].userstatus;

    if (status >= USERSTATUS_INVALID) {
        status = USERSTATUS_NONE;
    }

    return status;
}

uint8_t m_get_self_userstatus(const Messenger *m)
{
    return m->userstatus;
}

uint64_t m_get_last_online(const Messenger *m, int32_t friendnumber)
{
    if (friend_not_valid(m, friendnumber))
        return UINT64_MAX;

    return m->friendlist[friendnumber].last_seen_time;
}

int m_set_usertyping(Messenger *m, int32_t friendnumber, uint8_t is_typing)

{
    if (is_typing != 0 && is_typing != 1)
        return -1;

    if (friend_not_valid(m, friendnumber))
        return -1;

    if (m->friendlist[friendnumber].user_istyping == is_typing)
        return 0;

    m->friendlist[friendnumber].user_istyping = is_typing;
    m->friendlist[friendnumber].user_istyping_sent = 0;

    return 0;
}

int m_get_istyping(const Messenger *m, int32_t friendnumber)
{
    if (friend_not_valid(m, friendnumber))
        return -1;

    return m->friendlist[friendnumber].is_typing;
}

static int send_statusmessage(const Messenger *m, int32_t friendnumber, const uint8_t *status, uint16_t length)
{
    return write_cryptpacket_id(m, friendnumber, PACKET_ID_STATUSMESSAGE, status, length, 0);
}

static int send_userstatus(const Messenger *m, int32_t friendnumber, uint8_t status)
{
    return write_cryptpacket_id(m, friendnumber, PACKET_ID_USERSTATUS, &status, sizeof(status), 0);
}

static int send_user_istyping(const Messenger *m, int32_t friendnumber, uint8_t is_typing)
{
    uint8_t typing = is_typing;
    return write_cryptpacket_id(m, friendnumber, PACKET_ID_TYPING, &typing, sizeof(typing), 0);
}

static int set_friend_statusmessage(const Messenger *m, int32_t friendnumber, const uint8_t *status, uint16_t length)
{
    if (friend_not_valid(m, friendnumber))
        return -1;

    if (length > MAX_STATUSMESSAGE_LENGTH)
        return -1;

    if (length)
        memcpy(m->friendlist[friendnumber].statusmessage, status, length);

    m->friendlist[friendnumber].statusmessage_length = length;
    return 0;
}

static void set_friend_userstatus(const Messenger *m, int32_t friendnumber, uint8_t status)
{
    m->friendlist[friendnumber].userstatus = status;
}

static void set_friend_typing(const Messenger *m, int32_t friendnumber, uint8_t is_typing)
{
    m->friendlist[friendnumber].is_typing = is_typing;
}

/* Set the function that will be executed when a friend request is received. */
void m_callback_friendrequest(Messenger *m, void (*function)(Messenger *m, const uint8_t *, const uint8_t *, size_t,
                              void *), void *userdata)
{
    void (*handle_friendrequest)(void *, const uint8_t *, const uint8_t *, size_t, void *) = (void *)function;
    callback_friendrequest(&(m->fr), handle_friendrequest, m, userdata);
}

/* Set the function that will be executed when a message from a friend is received. */
void m_callback_friendmessage(Messenger *m, void (*function)(Messenger *m, uint32_t, unsigned int, const uint8_t *,
                              size_t, void *), void *userdata)
{
    m->friend_message = function;
    m->friend_message_userdata = userdata;
}

void m_callback_namechange(Messenger *m, void (*function)(Messenger *m, uint32_t, const uint8_t *, size_t, void *),
                           void *userdata)
{
    m->friend_namechange = function;
    m->friend_namechange_userdata = userdata;
}

void m_callback_statusmessage(Messenger *m, void (*function)(Messenger *m, uint32_t, const uint8_t *, size_t, void *),
                              void *userdata)
{
    m->friend_statusmessagechange = function;
    m->friend_statusmessagechange_userdata = userdata;
}

void m_callback_userstatus(Messenger *m, void (*function)(Messenger *m, uint32_t, unsigned int, void *), void *userdata)
{
    m->friend_userstatuschange = function;
    m->friend_userstatuschange_userdata = userdata;
}

void m_callback_typingchange(Messenger *m, void(*function)(Messenger *m, uint32_t, _Bool, void *), void *userdata)
{
    m->friend_typingchange = function;
    m->friend_typingchange_userdata = userdata;
}

void m_callback_read_receipt(Messenger *m, void (*function)(Messenger *m, uint32_t, uint32_t, void *), void *userdata)
{
    m->read_receipt = function;
    m->read_receipt_userdata = userdata;
}

void m_callback_connectionstatus(Messenger *m, void (*function)(Messenger *m, uint32_t, unsigned int, void *),
                                 void *userdata)
{
    m->friend_connectionstatuschange = function;
    m->friend_connectionstatuschange_userdata = userdata;
}

void m_callback_core_connection(Messenger *m, void (*function)(Messenger *m, unsigned int, void *), void *userdata)
{
    m->core_connection_change = function;
    m->core_connection_change_userdata = userdata;
}

void m_callback_connectionstatus_internal_av(Messenger *m, void (*function)(Messenger *m, uint32_t, uint8_t, void *),
        void *userdata)
{
    m->friend_connectionstatuschange_internal = function;
    m->friend_connectionstatuschange_internal_userdata = userdata;
}

static void check_friend_tcp_udp(Messenger *m, int32_t friendnumber)
{
    int last_connection_udp_tcp = m->friendlist[friendnumber].last_connection_udp_tcp;

    int ret = m_get_friend_connectionstatus(m, friendnumber);

    if (ret == -1)
        return;

    if (ret == CONNECTION_UNKNOWN) {
        if (last_connection_udp_tcp == CONNECTION_UDP) {
            return;
        } else {
            ret = CONNECTION_TCP;
        }
    }

    if (last_connection_udp_tcp != ret) {
        if (m->friend_connectionstatuschange)
            m->friend_connectionstatuschange(m, friendnumber, ret, m->friend_connectionstatuschange_userdata);
    }

    m->friendlist[friendnumber].last_connection_udp_tcp = ret;
}

static void break_files(const Messenger *m, int32_t friendnumber);
static void check_friend_connectionstatus(Messenger *m, int32_t friendnumber, uint8_t status)
{
    if (status == NOFRIEND)
        return;

    const uint8_t was_online = m->friendlist[friendnumber].status == FRIEND_ONLINE;
    const uint8_t is_online = status == FRIEND_ONLINE;

    if (is_online != was_online) {
        if (was_online) {
            break_files(m, friendnumber);
            clear_receipts(m, friendnumber);
        } else {
            m->friendlist[friendnumber].name_sent = 0;
            m->friendlist[friendnumber].userstatus_sent = 0;
            m->friendlist[friendnumber].statusmessage_sent = 0;
            m->friendlist[friendnumber].user_istyping_sent = 0;
        }

        m->friendlist[friendnumber].status = status;

        check_friend_tcp_udp(m, friendnumber);

        if (m->friend_connectionstatuschange_internal)
            m->friend_connectionstatuschange_internal(m, friendnumber, is_online,
                    m->friend_connectionstatuschange_internal_userdata);
    }
}

void set_friend_status(Messenger *m, int32_t friendnumber, uint8_t status)
{
    check_friend_connectionstatus(m, friendnumber, status);
    m->friendlist[friendnumber].status = status;
}

static int write_cryptpacket_id(const Messenger *m, int32_t friendnumber, uint8_t packet_id, const uint8_t *data,
                                uint32_t length, uint8_t congestion_control)
{
    if (friend_not_valid(m, friendnumber))
        return 0;

    if (length >= MAX_CRYPTO_DATA_SIZE || m->friendlist[friendnumber].status != FRIEND_ONLINE)
        return 0;

    uint8_t packet[length + 1];
    packet[0] = packet_id;

    if (length != 0)
        memcpy(packet + 1, data, length);

    return write_cryptpacket(m->net_crypto, friend_connection_crypt_connection_id(m->fr_c,
                             m->friendlist[friendnumber].friendcon_id), packet, length + 1, congestion_control) != -1;
}


/**********GROUP CHATS************/


/* Set the callback for group invites.
 *
 *  Function(Messenger *m, int32_t friendnumber, const uint8_t *data, size_t length, void *userdata)
 */
void m_callback_group_invite(Messenger *m, void (*function)(Messenger *m, int32_t, const uint8_t *, size_t, void *),
                             void *userdata)
{
    m->group_invite = function;
    m->group_invite_userdata = userdata;
}

/* Send a group invite packet.
 *
 *  return 0 on success
 *  return -1 on failure
 */
int send_group_invite_packet(const Messenger *m, int32_t friendnumber, const uint8_t *data, uint16_t length)
{
    if (write_cryptpacket_id(m, friendnumber, PACKET_ID_INVITE_GROUPCHAT, data, length, 0))
        return 0;

    return -1;
}


/****************FILE SENDING*****************/


/* Set the callback for file send requests.
 *
 *  Function(Tox *tox, uint32_t friendnumber, uint32_t filenumber, uint32_t filetype, uint64_t filesize, uint8_t *filename, size_t filename_length, void *userdata)
 */
void callback_file_sendrequest(Messenger *m, void (*function)(Messenger *m,  uint32_t, uint32_t, uint32_t, uint64_t,
                               const uint8_t *, size_t, void *), void *userdata)
{
    m->file_sendrequest = function;
    m->file_sendrequest_userdata = userdata;
}

/* Set the callback for file control requests.
 *
 *  Function(Tox *tox, uint32_t friendnumber, uint32_t filenumber, unsigned int control_type, void *userdata)
 *
 */
void callback_file_control(Messenger *m, void (*function)(Messenger *m, uint32_t, uint32_t, unsigned int, void *),
                           void *userdata)
{
    m->file_filecontrol = function;
    m->file_filecontrol_userdata = userdata;
}

/* Set the callback for file data.
 *
 *  Function(Tox *tox, uint32_t friendnumber, uint32_t filenumber, uint64_t position, uint8_t *data, size_t length, void *userdata)
 *
 */
void callback_file_data(Messenger *m, void (*function)(Messenger *m, uint32_t, uint32_t, uint64_t, const uint8_t *,
                        size_t, void *), void *userdata)
{
    m->file_filedata = function;
    m->file_filedata_userdata = userdata;
}

/* Set the callback for file request chunk.
 *
 *  Function(Tox *tox, uint32_t friendnumber, uint32_t filenumber, uint64_t position, size_t length, void *userdata)
 *
 */
void callback_file_reqchunk(Messenger *m, void (*function)(Messenger *m, uint32_t, uint32_t, uint64_t, size_t, void *),
                            void *userdata)
{
    m->file_reqchunk = function;
    m->file_reqchunk_userdata = userdata;
}

#define MAX_FILENAME_LENGTH 255

/* Copy the file transfer file id to file_id
 *
 * return 0 on success.
 * return -1 if friend not valid.
 * return -2 if filenumber not valid
 */
int file_get_id(const Messenger *m, int32_t friendnumber, uint32_t filenumber, uint8_t *file_id)
{
    if (friend_not_valid(m, friendnumber))
        return -1;

    if (m->friendlist[friendnumber].status != FRIEND_ONLINE)
        return -2;

    uint32_t temp_filenum;
    uint8_t send_receive, file_number;

    if (filenumber >= (1 << 16)) {
        send_receive = 1;
        temp_filenum = (filenumber >> 16) - 1;
    } else {
        send_receive = 0;
        temp_filenum = filenumber;
    }

    if (temp_filenum >= MAX_CONCURRENT_FILE_PIPES)
        return -2;

    file_number = temp_filenum;

    struct File_Transfers *ft;

    if (send_receive) {
        ft = &m->friendlist[friendnumber].file_receiving[file_number];
    } else {
        ft = &m->friendlist[friendnumber].file_sending[file_number];
    }

    if (ft->status == FILESTATUS_NONE)
        return -2;

    memcpy(file_id, ft->id, FILE_ID_LENGTH);
    return 0;
}

/* Send a file send request.
 * Maximum filename length is 255 bytes.
 *  return 1 on success
 *  return 0 on failure
 */
static int file_sendrequest(const Messenger *m, int32_t friendnumber, uint8_t filenumber, uint32_t file_type,
                            uint64_t filesize, const uint8_t *file_id, const uint8_t *filename, uint16_t filename_length)
{
    if (friend_not_valid(m, friendnumber))
        return 0;

    if (filename_length > MAX_FILENAME_LENGTH)
        return 0;

    uint8_t packet[1 + sizeof(file_type) + sizeof(filesize) + FILE_ID_LENGTH + filename_length];
    packet[0] = filenumber;
    file_type = htonl(file_type);
    memcpy(packet + 1, &file_type, sizeof(file_type));
    host_to_net((uint8_t *)&filesize, sizeof(filesize));
    memcpy(packet + 1 + sizeof(file_type), &filesize, sizeof(filesize));
    memcpy(packet + 1 + sizeof(file_type) + sizeof(filesize), file_id, FILE_ID_LENGTH);

    if (filename_length) {
        memcpy(packet + 1 + sizeof(file_type) + sizeof(filesize) + FILE_ID_LENGTH, filename, filename_length);
    }

    return write_cryptpacket_id(m, friendnumber, PACKET_ID_FILE_SENDREQUEST, packet, sizeof(packet), 0);
}

/* Send a file send request.
 * Maximum filename length is 255 bytes.
 *  return file number on success
 *  return -1 if friend not found.
 *  return -2 if filename length invalid.
 *  return -3 if no more file sending slots left.
 *  return -4 if could not send packet (friend offline).
 *
 */
long int new_filesender(const Messenger *m, int32_t friendnumber, uint32_t file_type, uint64_t filesize,
                        const uint8_t *file_id, const uint8_t *filename, uint16_t filename_length)
{
    if (friend_not_valid(m, friendnumber))
        return -1;

    if (filename_length > MAX_FILENAME_LENGTH)
        return -2;

    uint32_t i;

    for (i = 0; i < MAX_CONCURRENT_FILE_PIPES; ++i) {
        if (m->friendlist[friendnumber].file_sending[i].status == FILESTATUS_NONE)
            break;
    }

    if (i == MAX_CONCURRENT_FILE_PIPES)
        return -3;

    if (file_sendrequest(m, friendnumber, i, file_type, filesize, file_id, filename, filename_length) == 0)
        return -4;

    struct File_Transfers *ft = &m->friendlist[friendnumber].file_sending[i];
    ft->status = FILESTATUS_NOT_ACCEPTED;
    ft->size = filesize;
    ft->transferred = 0;
    ft->requested = 0;
    ft->slots_allocated = 0;
    ft->paused = FILE_PAUSE_NOT;
    memcpy(ft->id, file_id, FILE_ID_LENGTH);

    ++m->friendlist[friendnumber].num_sending_files;

    return i;
}

int send_file_control_packet(const Messenger *m, int32_t friendnumber, uint8_t send_receive, uint8_t filenumber,
                             uint8_t control_type, uint8_t *data, uint16_t data_length)
{
    if ((unsigned int)(1 + 3 + data_length) > MAX_CRYPTO_DATA_SIZE)
        return -1;

    uint8_t packet[3 + data_length];

    packet[0] = send_receive;
    packet[1] = filenumber;
    packet[2] = control_type;

    if (data_length) {
        memcpy(packet + 3, data, data_length);
    }

    return write_cryptpacket_id(m, friendnumber, PACKET_ID_FILE_CONTROL, packet, sizeof(packet), 0);
}

/* Send a file control request.
 *
 *  return 0 on success
 *  return -1 if friend not valid.
 *  return -2 if friend not online.
 *  return -3 if file number invalid.
 *  return -4 if file control is bad.
 *  return -5 if file already paused.
 *  return -6 if resume file failed because it was only paused by the other.
 *  return -7 if resume file failed because it wasn't paused.
 *  return -8 if packet failed to send.
 */
int file_control(const Messenger *m, int32_t friendnumber, uint32_t filenumber, unsigned int control)
{
    if (friend_not_valid(m, friendnumber))
        return -1;

    if (m->friendlist[friendnumber].status != FRIEND_ONLINE)
        return -2;

    uint32_t temp_filenum;
    uint8_t send_receive, file_number;

    if (filenumber >= (1 << 16)) {
        send_receive = 1;
        temp_filenum = (filenumber >> 16) - 1;
    } else {
        send_receive = 0;
        temp_filenum = filenumber;
    }

    if (temp_filenum >= MAX_CONCURRENT_FILE_PIPES)
        return -3;

    file_number = temp_filenum;

    struct File_Transfers *ft;

    if (send_receive) {
        ft = &m->friendlist[friendnumber].file_receiving[file_number];
    } else {
        ft = &m->friendlist[friendnumber].file_sending[file_number];
    }

    if (ft->status == FILESTATUS_NONE)
        return -3;

    if (control > FILECONTROL_KILL)
        return -4;

    if (control == FILECONTROL_PAUSE && ((ft->paused & FILE_PAUSE_US) || ft->status != FILESTATUS_TRANSFERRING))
        return -5;

    if (control == FILECONTROL_ACCEPT) {
        if (ft->status == FILESTATUS_TRANSFERRING) {
            if (!(ft->paused & FILE_PAUSE_US)) {
                if (ft->paused & FILE_PAUSE_OTHER) {
                    return -6;
                } else {
                    return -7;
                }
            }
        } else {
            if (ft->status != FILESTATUS_NOT_ACCEPTED)
                return -7;

            if (!send_receive)
                return -6;
        }
    }

    if (send_file_control_packet(m, friendnumber, send_receive, file_number, control, 0, 0)) {
        if (control == FILECONTROL_KILL) {
            ft->status = FILESTATUS_NONE;

            if (send_receive == 0) {
                --m->friendlist[friendnumber].num_sending_files;
            }
        } else if (control == FILECONTROL_PAUSE) {
            ft->paused |= FILE_PAUSE_US;
        } else if (control == FILECONTROL_ACCEPT) {
            ft->status = FILESTATUS_TRANSFERRING;

            if (ft->paused & FILE_PAUSE_US) {
                ft->paused ^=  FILE_PAUSE_US;
            }
        }
    } else {
        return -8;
    }

    return 0;
}

/* Send a seek file control request.
 *
 *  return 0 on success
 *  return -1 if friend not valid.
 *  return -2 if friend not online.
 *  return -3 if file number invalid.
 *  return -4 if not receiving file.
 *  return -5 if file status wrong.
 *  return -6 if position bad.
 *  return -8 if packet failed to send.
 */
int file_seek(const Messenger *m, int32_t friendnumber, uint32_t filenumber, uint64_t position)
{
    if (friend_not_valid(m, friendnumber))
        return -1;

    if (m->friendlist[friendnumber].status != FRIEND_ONLINE)
        return -2;

    uint32_t temp_filenum;
    uint8_t send_receive, file_number;

    if (filenumber >= (1 << 16)) {
        send_receive = 1;
        temp_filenum = (filenumber >> 16) - 1;
    } else {
        return -4;
    }

    if (temp_filenum >= MAX_CONCURRENT_FILE_PIPES)
        return -3;

    file_number = temp_filenum;

    struct File_Transfers *ft;

    if (send_receive) {
        ft = &m->friendlist[friendnumber].file_receiving[file_number];
    } else {
        ft = &m->friendlist[friendnumber].file_sending[file_number];
    }

    if (ft->status == FILESTATUS_NONE)
        return -3;

    if (ft->status != FILESTATUS_NOT_ACCEPTED)
        return -5;

    if (position > ft->size) {
        return -6;
    }

    uint64_t sending_pos = position;
    host_to_net((uint8_t *)&sending_pos, sizeof(sending_pos));

    if (send_file_control_packet(m, friendnumber, send_receive, file_number, FILECONTROL_SEEK, (uint8_t *)&sending_pos,
                                 sizeof(sending_pos))) {
        ft->transferred = position;
    } else {
        return -8;
    }

    return 0;
}

/* return packet number on success.
 * return -1 on failure.
 */
static int64_t send_file_data_packet(const Messenger *m, int32_t friendnumber, uint8_t filenumber, const uint8_t *data,
                                     uint16_t length)
{
    if (friend_not_valid(m, friendnumber))
        return -1;

    uint8_t packet[2 + length];
    packet[0] = PACKET_ID_FILE_DATA;
    packet[1] = filenumber;

    if (length) {
        memcpy(packet + 2, data, length);
    }

    return write_cryptpacket(m->net_crypto, friend_connection_crypt_connection_id(m->fr_c,
                             m->friendlist[friendnumber].friendcon_id), packet, sizeof(packet), 1);
}

#define MAX_FILE_DATA_SIZE (MAX_CRYPTO_DATA_SIZE - 2)
#define MIN_SLOTS_FREE (CRYPTO_MIN_QUEUE_LENGTH / 4)
/* Send file data.
 *
 *  return 0 on success
 *  return -1 if friend not valid.
 *  return -2 if friend not online.
 *  return -3 if filenumber invalid.
 *  return -4 if file transfer not transferring.
 *  return -5 if bad data size.
 *  return -6 if packet queue full.
 *  return -7 if wrong position.
 */
int file_data(const Messenger *m, int32_t friendnumber, uint32_t filenumber, uint64_t position, const uint8_t *data,
              uint16_t length)
{
    if (friend_not_valid(m, friendnumber))
        return -1;

    if (m->friendlist[friendnumber].status != FRIEND_ONLINE)
        return -2;

    if (filenumber >= MAX_CONCURRENT_FILE_PIPES)
        return -3;

    struct File_Transfers *ft = &m->friendlist[friendnumber].file_sending[filenumber];

    if (ft->status != FILESTATUS_TRANSFERRING)
        return -4;

    if (length > MAX_FILE_DATA_SIZE)
        return -5;

    if (ft->size - ft->transferred < length) {
        return -5;
    }

    if (ft->size != UINT64_MAX && length != MAX_FILE_DATA_SIZE && (ft->transferred + length) != ft->size) {
        return -5;
    }

    if (position != ft->transferred || (ft->requested <= position && ft->size != 0)) {
        return -7;
    }

    /* Prevent file sending from filling up the entire buffer preventing messages from being sent. TODO: remove */
    if (crypto_num_free_sendqueue_slots(m->net_crypto, friend_connection_crypt_connection_id(m->fr_c,
                                        m->friendlist[friendnumber].friendcon_id)) < MIN_SLOTS_FREE)
        return -6;

    int64_t ret = send_file_data_packet(m, friendnumber, filenumber, data, length);

    if (ret != -1) {
        //TODO record packet ids to check if other received complete file.
        ft->transferred += length;

        if (ft->slots_allocated) {
            --ft->slots_allocated;
        }

        if (length != MAX_FILE_DATA_SIZE || ft->size == ft->transferred) {
            ft->status = FILESTATUS_FINISHED;
            ft->last_packet_number = ret;
        }

        return 0;
    }

    return -6;

}

/* Give the number of bytes left to be sent/received.
 *
 *  send_receive is 0 if we want the sending files, 1 if we want the receiving.
 *
 *  return number of bytes remaining to be sent/received on success
 *  return 0 on failure
 */
uint64_t file_dataremaining(const Messenger *m, int32_t friendnumber, uint8_t filenumber, uint8_t send_receive)
{
    if (friend_not_valid(m, friendnumber))
        return 0;

    if (send_receive == 0) {
        if (m->friendlist[friendnumber].file_sending[filenumber].status == FILESTATUS_NONE)
            return 0;

        return m->friendlist[friendnumber].file_sending[filenumber].size -
               m->friendlist[friendnumber].file_sending[filenumber].transferred;
    } else {
        if (m->friendlist[friendnumber].file_receiving[filenumber].status == FILESTATUS_NONE)
            return 0;

        return m->friendlist[friendnumber].file_receiving[filenumber].size -
               m->friendlist[friendnumber].file_receiving[filenumber].transferred;
    }
}

static void do_reqchunk_filecb(Messenger *m, int32_t friendnumber)
{
    if (!m->friendlist[friendnumber].num_sending_files)
        return;

    int free_slots = crypto_num_free_sendqueue_slots(m->net_crypto, friend_connection_crypt_connection_id(m->fr_c,
                     m->friendlist[friendnumber].friendcon_id));

    if (free_slots < MIN_SLOTS_FREE) {
        free_slots = 0;
    } else {
        free_slots -= MIN_SLOTS_FREE;
    }

    unsigned int i, num = m->friendlist[friendnumber].num_sending_files;

    for (i = 0; i < MAX_CONCURRENT_FILE_PIPES; ++i) {
        struct File_Transfers *ft = &m->friendlist[friendnumber].file_sending[i];

        if (ft->status != FILESTATUS_NONE) {
            --num;

            if (ft->status == FILESTATUS_FINISHED) {
                /* Check if file was entirely sent. */
                if (friend_received_packet(m, friendnumber, ft->last_packet_number) == 0) {
                    if (m->file_reqchunk)
                        (*m->file_reqchunk)(m, friendnumber, i, ft->transferred, 0, m->file_reqchunk_userdata);

                    ft->status = FILESTATUS_NONE;
                    --m->friendlist[friendnumber].num_sending_files;
                }
            }

            /* TODO: if file is too slow, switch to the next. */
            if (ft->slots_allocated > (unsigned int)free_slots) {
                free_slots = 0;
            } else {
                free_slots -= ft->slots_allocated;
            }
        }

        while (ft->status == FILESTATUS_TRANSFERRING && (ft->paused == FILE_PAUSE_NOT)) {
            if (max_speed_reached(m->net_crypto, friend_connection_crypt_connection_id(m->fr_c,
                                  m->friendlist[friendnumber].friendcon_id))) {
                free_slots = 0;
            }

            if (free_slots == 0)
                break;

            uint16_t length = MAX_FILE_DATA_SIZE;

            if (ft->size == 0) {
                /* Send 0 data to friend if file is 0 length. */
                file_data(m, friendnumber, i, 0, 0, 0);
                break;
            }

            if (ft->size == ft->requested) {
                break;
            }

            if (ft->size - ft->requested < length) {
                length = ft->size - ft->requested;
            }

            ++ft->slots_allocated;

            uint64_t position = ft->requested;
            ft->requested += length;

            if (m->file_reqchunk)
                (*m->file_reqchunk)(m, friendnumber, i, position, length, m->file_reqchunk_userdata);

            --free_slots;

        }

        if (num == 0)
            break;
    }
}

/* Run this when the friend disconnects.
 *  Kill all current file transfers.
 */
static void break_files(const Messenger *m, int32_t friendnumber)
{
    uint32_t i;

    //TODO: Inform the client which file transfers get killed with a callback?
    for (i = 0; i < MAX_CONCURRENT_FILE_PIPES; ++i) {
        if (m->friendlist[friendnumber].file_sending[i].status != FILESTATUS_NONE)
            m->friendlist[friendnumber].file_sending[i].status = FILESTATUS_NONE;

        if (m->friendlist[friendnumber].file_receiving[i].status != FILESTATUS_NONE)
            m->friendlist[friendnumber].file_receiving[i].status = FILESTATUS_NONE;
    }
}

/* return -1 on failure, 0 on success.
 */
static int handle_filecontrol(Messenger *m, int32_t friendnumber, uint8_t receive_send, uint8_t filenumber,
                              uint8_t control_type, uint8_t *data, uint16_t length)
{
    if (receive_send > 1)
        return -1;

    if (control_type > FILECONTROL_SEEK)
        return -1;

    uint32_t real_filenumber = filenumber;
    struct File_Transfers *ft;

    if (receive_send == 0) {
        real_filenumber += 1;
        real_filenumber <<= 16;
        ft = &m->friendlist[friendnumber].file_receiving[filenumber];
    } else {
        ft = &m->friendlist[friendnumber].file_sending[filenumber];
    }

    if (ft->status == FILESTATUS_NONE) {
        /* File transfer doesn't exist, tell the other to kill it. */
        send_file_control_packet(m, friendnumber, !receive_send, filenumber, FILECONTROL_KILL, 0, 0);
        return -1;
    }

    if (control_type == FILECONTROL_ACCEPT) {
        if (receive_send && ft->status == FILESTATUS_NOT_ACCEPTED) {
            ft->status = FILESTATUS_TRANSFERRING;
        } else {
            if (ft->paused & FILE_PAUSE_OTHER) {
                ft->paused ^= FILE_PAUSE_OTHER;
            } else {
                return -1;
            }
        }

        if (m->file_filecontrol)
            (*m->file_filecontrol)(m, friendnumber, real_filenumber, control_type, m->file_filecontrol_userdata);
    } else if (control_type == FILECONTROL_PAUSE) {
        if ((ft->paused & FILE_PAUSE_OTHER) || ft->status != FILESTATUS_TRANSFERRING) {
            return -1;
        }

        ft->paused |= FILE_PAUSE_OTHER;

        if (m->file_filecontrol)
            (*m->file_filecontrol)(m, friendnumber, real_filenumber, control_type, m->file_filecontrol_userdata);
    } else if (control_type == FILECONTROL_KILL) {

        if (m->file_filecontrol)
            (*m->file_filecontrol)(m, friendnumber, real_filenumber, control_type, m->file_filecontrol_userdata);

        ft->status = FILESTATUS_NONE;

        if (receive_send) {
            --m->friendlist[friendnumber].num_sending_files;
        }

    } else if (control_type == FILECONTROL_SEEK) {
        uint64_t position;

        if (length != sizeof(position)) {
            return -1;
        }

        /* seek can only be sent by the receiver to seek before resuming broken tranfers. */
        if (ft->status != FILESTATUS_NOT_ACCEPTED || !receive_send) {
            return -1;
        }

        memcpy(&position, data, sizeof(position));
        net_to_host((uint8_t *) &position, sizeof(position));

        if (position > ft->size) {
            return -1;
        }

        ft->transferred = ft->requested = position;
    } else {
        return -1;
    }

    return 0;
}

/**************************************/

/* Set the callback for msi packets.
 *
 *  Function(Messenger *m, int friendnumber, uint8_t *data, uint16_t length, void *userdata)
 */
void m_callback_msi_packet(Messenger *m, void (*function)(Messenger *m, uint32_t, const uint8_t *, uint16_t, void *),
                           void *userdata)
{
    m->msi_packet = function;
    m->msi_packet_userdata = userdata;
}

/* Send an msi packet.
 *
 *  return 1 on success
 *  return 0 on failure
 */
int m_msi_packet(const Messenger *m, int32_t friendnumber, const uint8_t *data, uint16_t length)
{
    return write_cryptpacket_id(m, friendnumber, PACKET_ID_MSI, data, length, 0);
}

static int handle_custom_lossy_packet(void *object, int friend_num, const uint8_t *packet, uint16_t length)
{
    Messenger *m = object;

    if (friend_not_valid(m, friend_num))
        return 1;

    if (packet[0] < (PACKET_ID_LOSSY_RANGE_START + PACKET_LOSSY_AV_RESERVED)) {
        if (m->friendlist[friend_num].lossy_rtp_packethandlers[packet[0] % PACKET_LOSSY_AV_RESERVED].function)
            return m->friendlist[friend_num].lossy_rtp_packethandlers[packet[0] % PACKET_LOSSY_AV_RESERVED].function(
                       m, friend_num, packet, length, m->friendlist[friend_num].lossy_rtp_packethandlers[packet[0] %
                               PACKET_LOSSY_AV_RESERVED].object);

        return 1;
    }

    if (m->lossy_packethandler)
        m->lossy_packethandler(m, friend_num, packet, length, m->lossy_packethandler_userdata);

    return 1;
}

void custom_lossy_packet_registerhandler(Messenger *m, void (*packet_handler_callback)(Messenger *m,
        uint32_t friendnumber, const uint8_t *data, size_t len, void *object), void *object)
{
    m->lossy_packethandler = packet_handler_callback;
    m->lossy_packethandler_userdata = object;
}

int m_callback_rtp_packet(Messenger *m, int32_t friendnumber, uint8_t byte, int (*packet_handler_callback)(Messenger *m,
                          uint32_t friendnumber, const uint8_t *data, uint16_t len, void *object), void *object)
{
    if (friend_not_valid(m, friendnumber))
        return -1;

    if (byte < PACKET_ID_LOSSY_RANGE_START)
        return -1;

    if (byte >= (PACKET_ID_LOSSY_RANGE_START + PACKET_LOSSY_AV_RESERVED))
        return -1;

    m->friendlist[friendnumber].lossy_rtp_packethandlers[byte % PACKET_LOSSY_AV_RESERVED].function =
        packet_handler_callback;
    m->friendlist[friendnumber].lossy_rtp_packethandlers[byte % PACKET_LOSSY_AV_RESERVED].object = object;
    return 0;
}


int send_custom_lossy_packet(const Messenger *m, int32_t friendnumber, const uint8_t *data, uint32_t length)
{
    if (friend_not_valid(m, friendnumber))
        return -1;

    if (length == 0 || length > MAX_CRYPTO_DATA_SIZE)
        return -2;

    if (data[0] < PACKET_ID_LOSSY_RANGE_START)
        return -3;

    if (data[0] >= (PACKET_ID_LOSSY_RANGE_START + PACKET_ID_LOSSY_RANGE_SIZE))
        return -3;

    if (m->friendlist[friendnumber].status != FRIEND_ONLINE)
        return -4;

    if (send_lossy_cryptpacket(m->net_crypto, friend_connection_crypt_connection_id(m->fr_c,
                               m->friendlist[friendnumber].friendcon_id), data, length) == -1) {
        return -5;
    } else {
        return 0;
    }
}

static int handle_custom_lossless_packet(void *object, int friend_num, const uint8_t *packet, uint16_t length)
{
    Messenger *m = object;

    if (friend_not_valid(m, friend_num))
        return -1;

    if (packet[0] < PACKET_ID_LOSSLESS_RANGE_START)
        return -1;

    if (packet[0] >= (PACKET_ID_LOSSLESS_RANGE_START + PACKET_ID_LOSSLESS_RANGE_SIZE))
        return -1;

    if (m->lossless_packethandler)
        m->lossless_packethandler(m, friend_num, packet, length, m->lossless_packethandler_userdata);

    return 1;
}

void custom_lossless_packet_registerhandler(Messenger *m, void (*packet_handler_callback)(Messenger *m,
        uint32_t friendnumber, const uint8_t *data, size_t len, void *object), void *object)
{
    m->lossless_packethandler = packet_handler_callback;
    m->lossless_packethandler_userdata = object;
}

int send_custom_lossless_packet(const Messenger *m, int32_t friendnumber, const uint8_t *data, uint32_t length)
{
    if (friend_not_valid(m, friendnumber))
        return -1;

    if (length == 0 || length > MAX_CRYPTO_DATA_SIZE)
        return -2;

    if (data[0] < PACKET_ID_LOSSLESS_RANGE_START)
        return -3;

    if (data[0] >= (PACKET_ID_LOSSLESS_RANGE_START + PACKET_ID_LOSSLESS_RANGE_SIZE))
        return -3;

    if (m->friendlist[friendnumber].status != FRIEND_ONLINE)
        return -4;

    if (write_cryptpacket(m->net_crypto, friend_connection_crypt_connection_id(m->fr_c,
                          m->friendlist[friendnumber].friendcon_id), data, length, 1) == -1) {
        return -5;
    } else {
        return 0;
    }
}

/* Function to filter out some friend requests*/
static int friend_already_added(const uint8_t *real_pk, void *data)
{
    const Messenger *m = data;

    if (getfriend_id(m, real_pk) == -1)
        return 0;

    return -1;
}

/* Run this at startup. */
Messenger *new_messenger(Messenger_Options *options, unsigned int *error)
{
    Messenger *m = calloc(1, sizeof(Messenger));

    if (error)
        *error = MESSENGER_ERROR_OTHER;

    if ( ! m )
        return NULL;

    unsigned int net_err = 0;

    if (options->udp_disabled) {
        /* this is the easiest way to completely disable UDP without changing too much code. */
        m->net = calloc(1, sizeof(Networking_Core));
    } else {
        IP ip;
        ip_init(&ip, options->ipv6enabled);
        m->net = new_networking_ex(ip, options->port_range[0], options->port_range[1], &net_err);
    }

    if (m->net == NULL) {
        free(m);

        if (error && net_err == 1) {
            *error = MESSENGER_ERROR_PORT;
        }

        return NULL;
    }

    m->dht = new_DHT(m->net);

    if (m->dht == NULL) {
        kill_networking(m->net);
        free(m);
        return NULL;
    }

    m->net_crypto = new_net_crypto(m->dht, &options->proxy_info);

    if (m->net_crypto == NULL) {
        kill_networking(m->net);
        kill_DHT(m->dht);
        free(m);
        return NULL;
    }

    m->group_announce = new_gca(m->dht);

    if (m->group_announce == NULL) {
        kill_networking(m->net);
        kill_net_crypto(m->net_crypto);
        kill_DHT(m->dht);
        free(m);
        return NULL;
    }

    m->group_handler = new_groupchats(m);

    if (m->group_handler == NULL) {
        kill_networking(m->net);
        kill_net_crypto(m->net_crypto);
        kill_DHT(m->dht);
        kill_gca(m->group_announce);
        free(m);
        return NULL;
    }

    m->onion = new_onion(m->dht);
    m->onion_a = new_onion_announce(m->dht);
    m->onion_c =  new_onion_client(m->net_crypto);
    m->fr_c = new_friend_connections(m->onion_c);

    if (!(m->onion && m->onion_a && m->onion_c)) {
        kill_friend_connections(m->fr_c);
        kill_onion(m->onion);
        kill_onion_announce(m->onion_a);
        kill_onion_client(m->onion_c);
<<<<<<< HEAD
        kill_gca(m->group_announce);
        kill_groupchats(m->group_handler);
        kill_DHT(m->dht);
=======
>>>>>>> 6f5d1a3b
        kill_net_crypto(m->net_crypto);
        kill_DHT(m->dht);
        kill_networking(m->net);
        free(m);
        return NULL;
    }

    if (options->tcp_server_port) {
        m->tcp_server = new_TCP_server(options->ipv6enabled, 1, &options->tcp_server_port, m->dht->self_secret_key, m->onion);

        if (m->tcp_server == NULL) {
            kill_friend_connections(m->fr_c);
            kill_onion(m->onion);
            kill_onion_announce(m->onion_a);
            kill_onion_client(m->onion_c);
            kill_net_crypto(m->net_crypto);
            kill_DHT(m->dht);
            kill_networking(m->net);
            free(m);

            if (error)
                *error = MESSENGER_ERROR_TCP_SERVER;

            return NULL;
        }
    }

    m->options = *options;
    friendreq_init(&(m->fr), m->fr_c);
    set_nospam(&(m->fr), random_int());
    set_filter_function(&(m->fr), &friend_already_added, m);

    if (error)
        *error = MESSENGER_ERROR_NONE;

    return m;
}

/* Run this before closing shop. */
void kill_messenger(Messenger *m)
{
    if (!m)
        return;

    uint32_t i;

    if (m->tcp_server) {
        kill_TCP_server(m->tcp_server);
    }

    kill_friend_connections(m->fr_c);
    kill_onion(m->onion);
    kill_onion_announce(m->onion_a);
    kill_onion_client(m->onion_c);
    kill_net_crypto(m->net_crypto);
    kill_DHT(m->dht);
    kill_networking(m->net);

    for (i = 0; i < m->numfriends; ++i) {
        clear_receipts(m, i);
    }

    free(m->friendlist);
    free(m);
}

/* Check for and handle a timed-out friend request. If the request has
 * timed-out then the friend status is set back to FRIEND_ADDED.
 *   i: friendlist index of the timed-out friend
 *   t: time
 */
static void check_friend_request_timed_out(Messenger *m, uint32_t i, uint64_t t)
{
    Friend *f = &m->friendlist[i];

    if (f->friendrequest_lastsent + f->friendrequest_timeout < t) {
        set_friend_status(m, i, FRIEND_ADDED);
        /* Double the default timeout every time if friendrequest is assumed
         * to have been sent unsuccessfully.
         */
        f->friendrequest_timeout *= 2;
    }
}

static int handle_status(void *object, int i, uint8_t status)
{
    Messenger *m = object;

    if (status) { /* Went online. */
        send_online_packet(m, i);
    } else { /* Went offline. */
        if (m->friendlist[i].status == FRIEND_ONLINE) {
            set_friend_status(m, i, FRIEND_CONFIRMED);
        }
    }

    return 0;
}

static int handle_packet(void *object, int i, uint8_t *temp, uint16_t len)
{
    if (len == 0)
        return -1;

    Messenger *m = object;
    uint8_t packet_id = temp[0];
    uint8_t *data = temp + 1;
    uint32_t data_length = len - 1;

    if (m->friendlist[i].status != FRIEND_ONLINE) {
        if (packet_id == PACKET_ID_ONLINE && len == 1) {
            set_friend_status(m, i, FRIEND_ONLINE);
            send_online_packet(m, i);
        } else {
            return -1;
        }
    }

    switch (packet_id) {
        case PACKET_ID_OFFLINE: {
            if (data_length != 0)
                break;

            set_friend_status(m, i, FRIEND_CONFIRMED);
        }

        case PACKET_ID_NICKNAME: {
            if (data_length > MAX_NAME_LENGTH)
                break;

            /* Make sure the NULL terminator is present. */
            uint8_t data_terminated[data_length + 1];
            memcpy(data_terminated, data, data_length);
            data_terminated[data_length] = 0;

            /* inform of namechange before we overwrite the old name */
            if (m->friend_namechange)
                m->friend_namechange(m, i, data_terminated, data_length, m->friend_namechange_userdata);

            memcpy(m->friendlist[i].name, data_terminated, data_length);
            m->friendlist[i].name_length = data_length;

            break;
        }

        case PACKET_ID_STATUSMESSAGE: {
            if (data_length > MAX_STATUSMESSAGE_LENGTH)
                break;

            /* Make sure the NULL terminator is present. */
            uint8_t data_terminated[data_length + 1];
            memcpy(data_terminated, data, data_length);
            data_terminated[data_length] = 0;

            if (m->friend_statusmessagechange)
                m->friend_statusmessagechange(m, i, data_terminated, data_length,
                                              m->friend_statusmessagechange_userdata);

            set_friend_statusmessage(m, i, data_terminated, data_length);
            break;
        }

        case PACKET_ID_USERSTATUS: {
            if (data_length != 1)
                break;

            USERSTATUS status = data[0];

            if (status >= USERSTATUS_INVALID)
                break;

            if (m->friend_userstatuschange)
                m->friend_userstatuschange(m, i, status, m->friend_userstatuschange_userdata);

            set_friend_userstatus(m, i, status);
            break;
        }

        case PACKET_ID_TYPING: {
            if (data_length != 1)
                break;

            _Bool typing = !!data[0];

            set_friend_typing(m, i, typing);

            if (m->friend_typingchange)
                m->friend_typingchange(m, i, typing, m->friend_typingchange_userdata);

            break;
        }

        case PACKET_ID_MESSAGE:
        case PACKET_ID_ACTION: {
            if (data_length == 0)
                break;

            const uint8_t *message = data;
            uint16_t message_length = data_length;

            /* Make sure the NULL terminator is present. */
            uint8_t message_terminated[message_length + 1];
            memcpy(message_terminated, message, message_length);
            message_terminated[message_length] = 0;
            uint8_t type = packet_id - PACKET_ID_MESSAGE;

            if (m->friend_message)
                (*m->friend_message)(m, i, type, message_terminated, message_length, m->friend_message_userdata);

            break;
        }

        case PACKET_ID_FILE_SENDREQUEST: {
            const unsigned int head_length = 1 + sizeof(uint32_t) + sizeof(uint64_t) + FILE_ID_LENGTH;

            if (data_length < head_length)
                break;

            uint8_t filenumber = data[0];

            if (filenumber >= MAX_CONCURRENT_FILE_PIPES)
                break;

            uint64_t filesize;
            uint32_t file_type;
            uint16_t filename_length = data_length - head_length;

            if (filename_length > MAX_FILENAME_LENGTH)
                break;

            memcpy(&file_type, data + 1, sizeof(file_type));
            file_type = ntohl(file_type);

            memcpy(&filesize, data + 1 + sizeof(uint32_t), sizeof(filesize));
            net_to_host((uint8_t *) &filesize, sizeof(filesize));
            struct File_Transfers *ft = &m->friendlist[i].file_receiving[filenumber];

            if (ft->status != FILESTATUS_NONE)
                break;

            ft->status = FILESTATUS_NOT_ACCEPTED;
            ft->size = filesize;
            ft->transferred = 0;
            ft->paused = FILE_PAUSE_NOT;
            memcpy(ft->id, data + 1 + sizeof(uint32_t) + sizeof(uint64_t), FILE_ID_LENGTH);

            uint8_t filename_terminated[filename_length + 1];
            uint8_t *filename = NULL;

            if (filename_length) {
                /* Force NULL terminate file name. */
                memcpy(filename_terminated, data + head_length, filename_length);
                filename_terminated[filename_length] = 0;
                filename = filename_terminated;
            }

            uint32_t real_filenumber = filenumber;
            real_filenumber += 1;
            real_filenumber <<= 16;

            if (m->file_sendrequest)
                (*m->file_sendrequest)(m, i, real_filenumber, file_type, filesize, filename, filename_length,
                                       m->file_sendrequest_userdata);

            break;
        }

        case PACKET_ID_FILE_CONTROL: {
            if (data_length < 3)
                break;

            uint8_t send_receive = data[0];
            uint8_t filenumber = data[1];
            uint8_t control_type = data[2];

            if (filenumber >= MAX_CONCURRENT_FILE_PIPES)
                break;

            if (handle_filecontrol(m, i, send_receive, filenumber, control_type, data + 3, data_length - 3) == -1)
                break;

            break;
        }

        case PACKET_ID_FILE_DATA: {
            if (data_length < 1)
                break;

            uint8_t filenumber = data[0];

            if (filenumber >= MAX_CONCURRENT_FILE_PIPES)
                break;

            struct File_Transfers *ft = &m->friendlist[i].file_receiving[filenumber];

            if (ft->status != FILESTATUS_TRANSFERRING)
                break;

            uint64_t position = ft->transferred;
            uint32_t real_filenumber = filenumber;
            real_filenumber += 1;
            real_filenumber <<= 16;
            uint16_t file_data_length = (data_length - 1);
            uint8_t *file_data;

            if (file_data_length == 0) {
                file_data = NULL;
            } else {
                file_data = data + 1;
            }

            if (m->file_filedata)
                (*m->file_filedata)(m, i, real_filenumber, position, file_data, file_data_length, m->file_filedata_userdata);

            ft->transferred += file_data_length;

            if (file_data_length && (ft->transferred >= ft->size || file_data_length != MAX_FILE_DATA_SIZE)) {
                file_data_length = 0;
                file_data = NULL;
                position = ft->transferred;

                /* Full file received. */
                if (m->file_filedata)
                    (*m->file_filedata)(m, i, real_filenumber, position, file_data, file_data_length, m->file_filedata_userdata);
            }

            /* Data is zero, filetransfer is over. */
            if (file_data_length == 0) {
                ft->status = FILESTATUS_NONE;
            }

            break;
        }

        case PACKET_ID_MSI: {
            if (data_length == 0)
                break;

            if (m->msi_packet)
                (*m->msi_packet)(m, i, data, data_length, m->msi_packet_userdata);

            break;
        }

        case PACKET_ID_INVITE_GROUPCHAT: {
            if (data_length <= 1 + CHAT_ID_SIZE)
                break;

            if (m->group_invite)
                (*m->group_invite)(m, i, data + 1, data_length - 1, m->group_invite_userdata);

            break;
        }
        default: {
            handle_custom_lossless_packet(object, i, temp, len);
            break;
        }
    }

    return 0;
}

void do_friends(Messenger *m)
{
    uint32_t i;
    uint64_t temp_time = unix_time();

    for (i = 0; i < m->numfriends; ++i) {
        if (m->friendlist[i].status == FRIEND_ADDED) {
            int fr = send_friend_request_packet(m->fr_c, m->friendlist[i].friendcon_id, m->friendlist[i].friendrequest_nospam,
                                                m->friendlist[i].info,
                                                m->friendlist[i].info_size);

            if (fr >= 0) {
                set_friend_status(m, i, FRIEND_REQUESTED);
                m->friendlist[i].friendrequest_lastsent = temp_time;
            }
        }

        if (m->friendlist[i].status == FRIEND_REQUESTED
                || m->friendlist[i].status == FRIEND_CONFIRMED) { /* friend is not online. */
            if (m->friendlist[i].status == FRIEND_REQUESTED) {
                /* If we didn't connect to friend after successfully sending him a friend request the request is deemed
                 * unsuccessful so we set the status back to FRIEND_ADDED and try again.
                 */
                check_friend_request_timed_out(m, i, temp_time);
            }
        }

        if (m->friendlist[i].status == FRIEND_ONLINE) { /* friend is online. */
            if (m->friendlist[i].name_sent == 0) {
                if (m_sendname(m, i, m->name, m->name_length))
                    m->friendlist[i].name_sent = 1;
            }

            if (m->friendlist[i].statusmessage_sent == 0) {
                if (send_statusmessage(m, i, m->statusmessage, m->statusmessage_length))
                    m->friendlist[i].statusmessage_sent = 1;
            }

            if (m->friendlist[i].userstatus_sent == 0) {
                if (send_userstatus(m, i, m->userstatus))
                    m->friendlist[i].userstatus_sent = 1;
            }

            if (m->friendlist[i].user_istyping_sent == 0) {
                if (send_user_istyping(m, i, m->friendlist[i].user_istyping))
                    m->friendlist[i].user_istyping_sent = 1;
            }

            check_friend_tcp_udp(m, i);
            do_receipts(m, i);
            do_reqchunk_filecb(m, i);

            m->friendlist[i].last_seen_time = (uint64_t) time(NULL);
        }
    }
}

static void connection_status_cb(Messenger *m)
{
    unsigned int conn_status = onion_connection_status(m->onion_c);

    if (conn_status != m->last_connection_status) {
        if (m->core_connection_change)
            (*m->core_connection_change)(m, conn_status, m->core_connection_change_userdata);

        m->last_connection_status = conn_status;
    }
}


#ifdef LOGGING
#define DUMPING_CLIENTS_FRIENDS_EVERY_N_SECONDS 60UL
static time_t lastdump = 0;
static char IDString[crypto_box_PUBLICKEYBYTES * 2 + 1];
static char *ID2String(const uint8_t *pk)
{
    uint32_t i;

    for (i = 0; i < crypto_box_PUBLICKEYBYTES; i++)
        sprintf(&IDString[i * 2], "%02X", pk[i]);

    IDString[crypto_box_PUBLICKEYBYTES * 2] = 0;
    return IDString;
}
#endif

/* Minimum messenger run interval in ms
   TODO: A/V */
#define MIN_RUN_INTERVAL 50

/* Return the time in milliseconds before do_messenger() should be called again
 * for optimal performance.
 *
 * returns time (in ms) before the next do_messenger() needs to be run on success.
 */
uint32_t messenger_run_interval(const Messenger *m)
{
    uint32_t crypto_interval = crypto_run_interval(m->net_crypto);

    if (crypto_interval > MIN_RUN_INTERVAL) {
        return MIN_RUN_INTERVAL;
    } else {
        return crypto_interval;
    }
}

/* The main loop that needs to be run at least 20 times per second. */
void do_messenger(Messenger *m)
{
    // Add the TCP relays, but only if this is the first time calling do_messenger
    if (m->has_added_relays == 0) {
        m->has_added_relays = 1;

        int i;

        for (i = 0; i < NUM_SAVED_TCP_RELAYS; ++i) {
            add_tcp_relay(m->net_crypto, m->loaded_relays[i].ip_port, m->loaded_relays[i].public_key);
        }

        if (m->tcp_server) {
            /* Add self tcp server. */
            IP_Port local_ip_port;
            local_ip_port.port = m->options.tcp_server_port;
            local_ip_port.ip.family = AF_INET;
            local_ip_port.ip.ip4.uint32 = INADDR_LOOPBACK;
            add_tcp_relay(m->net_crypto, local_ip_port, m->tcp_server->public_key);
        }
    }

    unix_time_update();

    if (!m->options.udp_disabled) {
        networking_poll(m->net);
        do_DHT(m->dht);
    }

    if (m->tcp_server) {
        do_TCP_server(m->tcp_server);
    }

    do_net_crypto(m->net_crypto);
    do_onion_client(m->onion_c);
    do_friend_connections(m->fr_c);
    do_gc(m->group_handler);
    do_gca(m->group_handler->announce);
    do_friends(m);
    connection_status_cb(m);

#ifdef LOGGING

    if (unix_time() > lastdump + DUMPING_CLIENTS_FRIENDS_EVERY_N_SECONDS) {

#ifdef ENABLE_ASSOC_DHT
        Assoc_status(m->dht->assoc);
#endif

        lastdump = unix_time();
        uint32_t client, last_pinged;

        for (client = 0; client < LCLIENT_LIST; client++) {
            Client_data *cptr = &m->dht->close_clientlist[client];
            IPPTsPng *assoc = NULL;
            uint32_t a;

            for (a = 0, assoc = &cptr->assoc4; a < 2; a++, assoc = &cptr->assoc6)
                if (ip_isset(&assoc->ip_port.ip)) {
                    last_pinged = lastdump - assoc->last_pinged;

                    if (last_pinged > 999)
                        last_pinged = 999;

                    LOGGER_TRACE("C[%2u] %s:%u [%3u] %s",
                                 client, ip_ntoa(&assoc->ip_port.ip), ntohs(assoc->ip_port.port),
                                 last_pinged, ID2String(cptr->client_id));
                }
        }


        uint32_t friend, dhtfriend;

        /* dht contains additional "friends" (requests) */
        uint32_t num_dhtfriends = m->dht->num_friends;
        int32_t m2dht[num_dhtfriends];
        int32_t dht2m[num_dhtfriends];

        for (friend = 0; friend < num_dhtfriends; friend++) {
            m2dht[friend] = -1;
            dht2m[friend] = -1;

            if (friend >= m->numfriends)
                continue;

            for (dhtfriend = 0; dhtfriend < m->dht->num_friends; dhtfriend++)
                if (id_equal(m->friendlist[friend].real_pk, m->dht->friends_list[dhtfriend].client_id)) {
                    m2dht[friend] = dhtfriend;
                    break;
                }
        }

        for (friend = 0; friend < num_dhtfriends; friend++)
            if (m2dht[friend] >= 0)
                dht2m[m2dht[friend]] = friend;

        if (m->numfriends != m->dht->num_friends) {
            LOGGER_TRACE("Friend num in DHT %u != friend num in msger %u\n", m->dht->num_friends, m->numfriends);
        }

        Friend *msgfptr;
        DHT_Friend *dhtfptr;

        for (friend = 0; friend < num_dhtfriends; friend++) {
            if (dht2m[friend] >= 0)
                msgfptr = &m->friendlist[dht2m[friend]];
            else
                msgfptr = NULL;

            dhtfptr = &m->dht->friends_list[friend];

            if (msgfptr) {
                LOGGER_TRACE("F[%2u:%2u] <%s> %s",
                             dht2m[friend], friend, msgfptr->name,
                             ID2String(msgfptr->real_pk));
            } else {
                LOGGER_TRACE("F[--:%2u] %s", friend, ID2String(dhtfptr->client_id));
            }

            for (client = 0; client < MAX_FRIEND_CLIENTS; client++) {
                Client_data *cptr = &dhtfptr->client_list[client];
                IPPTsPng *assoc = NULL;
                uint32_t a;

                for (a = 0, assoc = &cptr->assoc4; a < 2; a++, assoc = &cptr->assoc6)
                    if (ip_isset(&assoc->ip_port.ip)) {
                        last_pinged = lastdump - assoc->last_pinged;

                        if (last_pinged > 999)
                            last_pinged = 999;

                        LOGGER_TRACE("F[%2u] => C[%2u] %s:%u [%3u] %s",
                                     friend, client, ip_ntoa(&assoc->ip_port.ip),
                                     ntohs(assoc->ip_port.port), last_pinged,
                                     ID2String(cptr->client_id));
                    }
            }
        }
    }

#endif /* LOGGING */
}

/* new messenger format for load/save, more robust and forward compatible */

#define MESSENGER_STATE_COOKIE_GLOBAL 0x15ed1b1f

#define MESSENGER_STATE_COOKIE_TYPE      0x01ce
#define MESSENGER_STATE_TYPE_NOSPAMKEYS    1
#define MESSENGER_STATE_TYPE_DHT           2
#define MESSENGER_STATE_TYPE_FRIENDS       3
#define MESSENGER_STATE_TYPE_NAME          4
#define MESSENGER_STATE_TYPE_STATUSMESSAGE 5
#define MESSENGER_STATE_TYPE_STATUS        6
#define MESSENGER_STATE_TYPE_GROUPS        7
#define MESSENGER_STATE_TYPE_TCP_RELAY     10
#define MESSENGER_STATE_TYPE_PATH_NODE     11

#define SAVED_FRIEND_REQUEST_SIZE 1024
#define NUM_SAVED_PATH_NODES 8
struct SAVED_FRIEND {
    uint8_t status;
    uint8_t real_pk[crypto_box_PUBLICKEYBYTES];
    uint8_t info[SAVED_FRIEND_REQUEST_SIZE]; // the data that is sent during the friend requests we do.
    uint16_t info_size; // Length of the info.
    uint8_t name[MAX_NAME_LENGTH];
    uint16_t name_length;
    uint8_t statusmessage[MAX_STATUSMESSAGE_LENGTH];
    uint16_t statusmessage_length;
    uint8_t userstatus;
    uint32_t friendrequest_nospam;
    uint64_t last_seen_time;
};

static uint32_t saved_friendslist_size(const Messenger *m)
{
    return count_friendlist(m) * sizeof(struct SAVED_FRIEND);
}

static uint32_t friends_list_save(const Messenger *m, uint8_t *data)
{
    uint32_t i;
    uint32_t num = 0;

    for (i = 0; i < m->numfriends; i++) {
        if (m->friendlist[i].status > 0) {
            struct SAVED_FRIEND temp;
            memset(&temp, 0, sizeof(struct SAVED_FRIEND));
            temp.status = m->friendlist[i].status;
            memcpy(temp.real_pk, m->friendlist[i].real_pk, crypto_box_PUBLICKEYBYTES);

            if (temp.status < 3) {
                if (m->friendlist[i].info_size > SAVED_FRIEND_REQUEST_SIZE) {
                    memcpy(temp.info, m->friendlist[i].info, SAVED_FRIEND_REQUEST_SIZE);
                } else {
                    memcpy(temp.info, m->friendlist[i].info, m->friendlist[i].info_size);
                }

                temp.info_size = htons(m->friendlist[i].info_size);
                temp.friendrequest_nospam = m->friendlist[i].friendrequest_nospam;
            } else {
                memcpy(temp.name, m->friendlist[i].name, m->friendlist[i].name_length);
                temp.name_length = htons(m->friendlist[i].name_length);
                memcpy(temp.statusmessage, m->friendlist[i].statusmessage, m->friendlist[i].statusmessage_length);
                temp.statusmessage_length = htons(m->friendlist[i].statusmessage_length);
                temp.userstatus = m->friendlist[i].userstatus;

                uint8_t last_seen_time[sizeof(uint64_t)];
                memcpy(last_seen_time, &m->friendlist[i].last_seen_time, sizeof(uint64_t));
                host_to_net(last_seen_time, sizeof(uint64_t));
                memcpy(&temp.last_seen_time, last_seen_time, sizeof(uint64_t));
            }

            memcpy(data + num * sizeof(struct SAVED_FRIEND), &temp, sizeof(struct SAVED_FRIEND));
            num++;
        }
    }

    return num * sizeof(struct SAVED_FRIEND);
}

static int friends_list_load(Messenger *m, const uint8_t *data, uint32_t length)
{
    if (length % sizeof(struct SAVED_FRIEND) != 0) {
        return -1;
    }

    uint32_t num = length / sizeof(struct SAVED_FRIEND);
    uint32_t i;

    for (i = 0; i < num; ++i) {
        struct SAVED_FRIEND temp;
        memcpy(&temp, data + i * sizeof(struct SAVED_FRIEND), sizeof(struct SAVED_FRIEND));

        if (temp.status >= 3) {
            int fnum = m_addfriend_norequest(m, temp.real_pk);

            if (fnum < 0)
                continue;

            setfriendname(m, fnum, temp.name, ntohs(temp.name_length));
            set_friend_statusmessage(m, fnum, temp.statusmessage, ntohs(temp.statusmessage_length));
            set_friend_userstatus(m, fnum, temp.userstatus);
            uint8_t last_seen_time[sizeof(uint64_t)];
            memcpy(last_seen_time, &temp.last_seen_time, sizeof(uint64_t));
            net_to_host(last_seen_time, sizeof(uint64_t));
            memcpy(&m->friendlist[fnum].last_seen_time, last_seen_time, sizeof(uint64_t));
        } else if (temp.status != 0) {
            /* TODO: This is not a good way to do this. */
            uint8_t address[FRIEND_ADDRESS_SIZE];
            id_copy(address, temp.real_pk);
            memcpy(address + crypto_box_PUBLICKEYBYTES, &(temp.friendrequest_nospam), sizeof(uint32_t));
            uint16_t checksum = address_checksum(address, FRIEND_ADDRESS_SIZE - sizeof(checksum));
            memcpy(address + crypto_box_PUBLICKEYBYTES + sizeof(uint32_t), &checksum, sizeof(checksum));
            m_addfriend(m, address, temp.info, ntohs(temp.info_size));
        }
    }

    return num;
}

static uint32_t saved_groups_size(const Messenger *m)
{
    return gc_count_groups(m->group_handler) * sizeof(struct SAVED_GROUP);
}

static uint32_t groups_save(const Messenger *m, uint8_t *data)
{
    uint32_t i;
    uint32_t num = 0;
    GC_Session *c = m->group_handler;

    for (i = 0; i < c->num_chats; i++) {
        if (c->chats[i].connection_state > CS_NONE && c->chats[i].connection_state < CS_INVALID) {
            struct SAVED_GROUP temp;
            memset(&temp, 0, sizeof(struct SAVED_GROUP));

            memcpy(temp.founder_public_key, c->chats[i].shared_state.founder_public_key, EXT_PUBLIC_KEY);
            temp.group_name_len = htons(c->chats[i].shared_state.group_name_len);
            memcpy(temp.group_name, c->chats[i].shared_state.group_name, MAX_GC_GROUP_NAME_SIZE);
            temp.privacy_state = c->chats[i].shared_state.privacy_state;
            temp.maxpeers = htons(c->chats[i].shared_state.maxpeers);
            temp.passwd_len = htons(c->chats[i].shared_state.passwd_len);
            memcpy(temp.passwd, c->chats[i].shared_state.passwd, MAX_GC_PASSWD_SIZE);
            memcpy(temp.mod_list_hash, c->chats[i].shared_state.mod_list_hash, GC_MODERATION_HASH_SIZE);
            temp.sstate_version = htonl(c->chats[i].shared_state.version);
            memcpy(temp.sstate_signature, c->chats[i].shared_state_sig, SIGNATURE_SIZE);

            memcpy(temp.chat_public_key, c->chats[i].chat_public_key, EXT_PUBLIC_KEY);
            memcpy(temp.chat_secret_key, c->chats[i].chat_secret_key, EXT_SECRET_KEY);  /* empty for non-founders */
            temp.topic_len = htons(c->chats[i].topic_len);
            memcpy(temp.topic, c->chats[i].topic, MAX_GC_TOPIC_SIZE);

            uint16_t num_addrs = gc_copy_peer_addrs(&c->chats[i], temp.addrs, GROUP_SAVE_MAX_PEERS);
            temp.num_addrs = htons(num_addrs);

            temp.num_mods = htons(c->chats[i].moderation.num_mods);
            mod_list_pack(&c->chats[i], temp.mod_list);

            memcpy(temp.self_public_key, c->chats[i].self_public_key, EXT_PUBLIC_KEY);
            memcpy(temp.self_secret_key, c->chats[i].self_secret_key, EXT_SECRET_KEY);
            memcpy(temp.self_nick, c->chats[i].group[0].nick, MAX_GC_NICK_SIZE);
            temp.self_nick_len = htons(c->chats[i].group[0].nick_len);
            temp.self_role = c->chats[i].group[0].role;
            temp.self_status = c->chats[i].group[0].status;

            memcpy(data + num * sizeof(struct SAVED_GROUP), &temp, sizeof(struct SAVED_GROUP));
            num++;
        }
    }

    return num * sizeof(struct SAVED_GROUP);
}

static int groups_load(Messenger *m, const uint8_t *data, uint32_t length)
{
    if (length % sizeof(struct SAVED_GROUP) != 0)
        return -1;

    uint32_t i, num = length / sizeof(struct SAVED_GROUP);

    for (i = 0; i < num; ++i) {
        struct SAVED_GROUP temp;
        memcpy(&temp, data + i * sizeof(struct SAVED_GROUP), sizeof(struct SAVED_GROUP));

        int ret = gc_group_load(m->group_handler, &temp);

        if (ret == -1)
            LOGGER_WARNING("Failed to join group");
    }

    return num;
}

/*  return size of the messenger data (for saving) */
uint32_t messenger_size(const Messenger *m)
{
    uint32_t size32 = sizeof(uint32_t), sizesubhead = size32 * 2;
    return   size32 * 2                                      // global cookie
             + sizesubhead + sizeof(uint32_t) + crypto_box_PUBLICKEYBYTES + crypto_box_SECRETKEYBYTES
             + sizesubhead + DHT_size(m->dht)                  // DHT
             + sizesubhead + saved_friendslist_size(m)         // Friendlist itself.
             + sizesubhead + saved_groups_size(m)              // Groupchats
             + sizesubhead + m->name_length                    // Own nickname.
             + sizesubhead + m->statusmessage_length           // status message
             + sizesubhead + 1                                 // status
             + sizesubhead + NUM_SAVED_TCP_RELAYS * sizeof(Node_format) //TCP relays
             + sizesubhead + NUM_SAVED_PATH_NODES * sizeof(Node_format) //saved path nodes
             ;
}

static uint8_t *z_state_save_subheader(uint8_t *data, uint32_t len, uint16_t type)
{
    host_to_lendian32(data, len);
    data += sizeof(uint32_t);
    host_to_lendian32(data, (host_tolendian16(MESSENGER_STATE_COOKIE_TYPE) << 16) | host_tolendian16(type));
    data += sizeof(uint32_t);
    return data;
}

/* Save the messenger in data of size Messenger_size(). */
void messenger_save(const Messenger *m, uint8_t *data)
{
    uint32_t len;
    uint16_t type;
    uint32_t *data32, size32 = sizeof(uint32_t);

    data32 = (uint32_t *)data;
    data32[0] = 0;
    data32[1] = MESSENGER_STATE_COOKIE_GLOBAL;
    data += size32 * 2;

#ifdef DEBUG
    assert(sizeof(get_nospam(&(m->fr))) == sizeof(uint32_t));
#endif
    len = size32 + crypto_box_PUBLICKEYBYTES + crypto_box_SECRETKEYBYTES;
    type = MESSENGER_STATE_TYPE_NOSPAMKEYS;
    data = z_state_save_subheader(data, len, type);
    *(uint32_t *)data = get_nospam(&(m->fr));
    save_keys(m->net_crypto, data + size32);
    data += len;

    len = DHT_size(m->dht);
    type = MESSENGER_STATE_TYPE_DHT;
    data = z_state_save_subheader(data, len, type);
    DHT_save(m->dht, data);
    data += len;

    len = saved_friendslist_size(m);
    type = MESSENGER_STATE_TYPE_FRIENDS;
    data = z_state_save_subheader(data, len, type);
    friends_list_save(m, data);
    data += len;

    len = saved_groups_size(m);
    type = MESSENGER_STATE_TYPE_GROUPS;
    data = z_state_save_subheader(data, len, type);
    len = groups_save(m, data);
    data += len;

    len = m->name_length;
    type = MESSENGER_STATE_TYPE_NAME;
    data = z_state_save_subheader(data, len, type);
    memcpy(data, m->name, len);
    data += len;

    len = m->statusmessage_length;
    type = MESSENGER_STATE_TYPE_STATUSMESSAGE;
    data = z_state_save_subheader(data, len, type);
    memcpy(data, m->statusmessage, len);
    data += len;

    len = 1;
    type = MESSENGER_STATE_TYPE_STATUS;
    data = z_state_save_subheader(data, len, type);
    *data = m->userstatus;
    data += len;

    Node_format relays[NUM_SAVED_TCP_RELAYS];
    len = sizeof(relays);
    type = MESSENGER_STATE_TYPE_TCP_RELAY;
    data = z_state_save_subheader(data, len, type);
    memset(relays, 0, len);
    copy_connected_tcp_relays(m->net_crypto, relays, NUM_SAVED_TCP_RELAYS);
    memcpy(data, relays, len);
    data += len;

    Node_format nodes[NUM_SAVED_PATH_NODES];
    len = sizeof(nodes);
    type = MESSENGER_STATE_TYPE_PATH_NODE;
    data = z_state_save_subheader(data, len, type);
    memset(nodes, 0, len);
    onion_backup_nodes(m->onion_c, nodes, NUM_SAVED_PATH_NODES);
    memcpy(data, nodes, len);
}

static int messenger_load_state_callback(void *outer, const uint8_t *data, uint32_t length, uint16_t type)
{
    Messenger *m = outer;

    switch (type) {
        case MESSENGER_STATE_TYPE_NOSPAMKEYS:
            if (length == crypto_box_PUBLICKEYBYTES + crypto_box_SECRETKEYBYTES + sizeof(uint32_t)) {
                set_nospam(&(m->fr), *(uint32_t *)data);
                load_secret_key(m->net_crypto, (&data[sizeof(uint32_t)]) + crypto_box_PUBLICKEYBYTES);

                if (memcmp((&data[sizeof(uint32_t)]), m->net_crypto->self_public_key, crypto_box_PUBLICKEYBYTES) != 0) {
                    return -1;
                }
            } else
                return -1;    /* critical */

            break;

        case MESSENGER_STATE_TYPE_DHT:
            DHT_load(m->dht, data, length);
            break;

        case MESSENGER_STATE_TYPE_FRIENDS:
            friends_list_load(m, data, length);
            break;

        case MESSENGER_STATE_TYPE_GROUPS:
            groups_load(m, data, length);
            break;

        case MESSENGER_STATE_TYPE_NAME:
            if ((length > 0) && (length <= MAX_NAME_LENGTH)) {
                setname(m, data, length);
            }

            break;

        case MESSENGER_STATE_TYPE_STATUSMESSAGE:
            if ((length > 0) && (length < MAX_STATUSMESSAGE_LENGTH)) {
                m_set_statusmessage(m, data, length);
            }

            break;

        case MESSENGER_STATE_TYPE_STATUS:
            if (length == 1) {
                m_set_userstatus(m, *data);
            }

            break;

        case MESSENGER_STATE_TYPE_TCP_RELAY: {
            if (length != sizeof(m->loaded_relays)) {
                return -1;
            }

            memcpy(m->loaded_relays, data, length);
            m->has_added_relays = 0;

            break;
        }

        case MESSENGER_STATE_TYPE_PATH_NODE: {
            Node_format nodes[NUM_SAVED_PATH_NODES];

            if (length != sizeof(nodes)) {
                return -1;
            }

            memcpy(nodes, data, length);
            uint32_t i;

            for (i = 0; i < NUM_SAVED_PATH_NODES; ++i) {
                onion_add_bs_path_node(m->onion_c, nodes[i].ip_port, nodes[i].public_key);
            }

            break;
        }

#ifdef DEBUG

        default:
            fprintf(stderr, "Load state: contains unrecognized part (len %u, type %u)\n",
                    length, type);
            break;
#endif
    }

    return 0;
}

/* Load the messenger from data of size length. */
int messenger_load(Messenger *m, const uint8_t *data, uint32_t length)
{
    uint32_t data32[2];
    uint32_t cookie_len = sizeof(data32);

    if (length < cookie_len)
        return -1;

    memcpy(data32, data, sizeof(data32));

    if (!data32[0] && (data32[1] == MESSENGER_STATE_COOKIE_GLOBAL))
        return load_state(messenger_load_state_callback, m, data + cookie_len,
                          length - cookie_len, MESSENGER_STATE_COOKIE_TYPE);
    else
        return -1;
}

/* Return the number of friends in the instance m.
 * You should use this to determine how much memory to allocate
 * for copy_friendlist. */
uint32_t count_friendlist(const Messenger *m)
{
    uint32_t ret = 0;
    uint32_t i;

    for (i = 0; i < m->numfriends; i++) {
        if (m->friendlist[i].status > 0) {
            ret++;
        }
    }

    return ret;
}

/* Copy a list of valid friend IDs into the array out_list.
 * If out_list is NULL, returns 0.
 * Otherwise, returns the number of elements copied.
 * If the array was too small, the contents
 * of out_list will be truncated to list_size. */
uint32_t copy_friendlist(Messenger const *m, uint32_t *out_list, uint32_t list_size)
{
    if (!out_list)
        return 0;

    if (m->numfriends == 0) {
        return 0;
    }

    uint32_t i;
    uint32_t ret = 0;

    for (i = 0; i < m->numfriends; i++) {
        if (ret >= list_size) {
            break; /* Abandon ship */
        }

        if (m->friendlist[i].status > 0) {
            out_list[ret] = i;
            ret++;
        }
    }

    return ret;
}<|MERGE_RESOLUTION|>--- conflicted
+++ resolved
@@ -1838,12 +1838,8 @@
         kill_onion(m->onion);
         kill_onion_announce(m->onion_a);
         kill_onion_client(m->onion_c);
-<<<<<<< HEAD
         kill_gca(m->group_announce);
         kill_groupchats(m->group_handler);
-        kill_DHT(m->dht);
-=======
->>>>>>> 6f5d1a3b
         kill_net_crypto(m->net_crypto);
         kill_DHT(m->dht);
         kill_networking(m->net);
