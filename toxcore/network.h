/* network.h
 *
 * Datatypes, functions and includes for the core networking.
 *
 *  Copyright (C) 2013 Tox project All Rights Reserved.
 *
 *  This file is part of Tox.
 *
 *  Tox is free software: you can redistribute it and/or modify
 *  it under the terms of the GNU General Public License as published by
 *  the Free Software Foundation, either version 3 of the License, or
 *  (at your option) any later version.
 *
 *  Tox is distributed in the hope that it will be useful,
 *  but WITHOUT ANY WARRANTY; without even the implied warranty of
 *  MERCHANTABILITY or FITNESS FOR A PARTICULAR PURPOSE.  See the
 *  GNU General Public License for more details.
 *
 *  You should have received a copy of the GNU General Public License
 *  along with Tox.  If not, see <http://www.gnu.org/licenses/>.
 *
 */

#ifndef NETWORK_H
#define NETWORK_H

#ifdef PLAN9
#include <u.h> //Plan 9 requires this is imported first
#include <libc.h>
#endif

#include <stdlib.h>
#include <stdio.h>
#include <stdint.h>
#include <string.h>
#include <time.h>

#if defined(_WIN32) || defined(__WIN32__) || defined (WIN32) /* Put win32 includes here */
#ifndef WINVER
//Windows XP
#define WINVER 0x0501
#endif
#include <winsock2.h>
#include <windows.h>
#include <ws2tcpip.h>

#ifndef IPV6_V6ONLY
#define IPV6_V6ONLY 27
#endif

typedef unsigned int sock_t;
/* sa_family_t is the sockaddr_in / sockaddr_in6 family field */
typedef short sa_family_t;

#ifndef EWOULDBLOCK
#define EWOULDBLOCK WSAEWOULDBLOCK
#endif

#else // Linux includes

#include <fcntl.h>
#include <sys/socket.h>
#include <netinet/in.h>
#include <arpa/inet.h>
#include <errno.h>
#include <sys/time.h>
#include <sys/types.h>
#include <netdb.h>
#include <unistd.h>

typedef int sock_t;

#endif

#if defined(__AIX__)
#   define _XOPEN_SOURCE 1
#endif

#if defined(__sun__)
#define __EXTENSIONS__ 1 // SunOS!
#if defined(__SunOS5_6__) || defined(__SunOS5_7__) || defined(__SunOS5_8__) || defined(__SunOS5_9__) || defined(__SunOS5_10__)
//Nothing needed
#else
#define __MAKECONTEXT_V2_SOURCE 1
#endif
#endif

#ifndef IPV6_ADD_MEMBERSHIP
#ifdef  IPV6_JOIN_GROUP
#define IPV6_ADD_MEMBERSHIP IPV6_JOIN_GROUP
#define IPV6_DROP_MEMBERSHIP IPV6_LEAVE_GROUP
#endif
#endif

#define MAX_UDP_PACKET_SIZE 65507
<<<<<<< HEAD

#define NET_PACKET_PING_REQUEST    0   /* Ping request packet ID. */
#define NET_PACKET_PING_RESPONSE   1   /* Ping response packet ID. */
#define NET_PACKET_GET_NODES       2   /* Get nodes request packet ID. */
#define NET_PACKET_SEND_NODES_IPV6 4   /* Send nodes response packet ID for other addresses. */

#define NET_PACKET_GROUPCHAT_ANNOUNCE_REQUEST 5 /* Announce request packet ID */
//#define NET_PACKET_ANNOUNCE_RESPONSE 6 /* Announce response packet ID */ //Not needed for now
#define NET_PACKET_GROUPCHAT_GET_ANNOUNCED_NODES 7 /* Get announced nodes request packet ID */
#define NET_PACKET_GROUPCHAT_SEND_ANNOUNCED_NODES 8 /* Send announced nodes request packet ID */
#define NET_PACKET_GROUP_CHATS 9 /* WARNING. Temporary measure. */

#define NET_PACKET_COOKIE_REQUEST  24  /* Cookie request packet */
#define NET_PACKET_COOKIE_RESPONSE 25  /* Cookie response packet */
#define NET_PACKET_CRYPTO_HS       26  /* Crypto handshake packet */
#define NET_PACKET_CRYPTO_DATA     27  /* Crypto data packet */
#define NET_PACKET_CRYPTO          32  /* Encrypted data packet ID. */
#define NET_PACKET_LAN_DISCOVERY   33  /* LAN discovery packet ID. */
=======
>>>>>>> f7416ace

#define NET_PACKET_PING_REQUEST    8   /* Ping request packet ID. */
#define NET_PACKET_PING_RESPONSE   9   /* Ping response packet ID. */
#define NET_PACKET_GET_NODES       10   /* Get nodes request packet ID. */
#define NET_PACKET_SEND_NODES_IPV6 11   /* Send nodes response packet ID for other addresses. */

#define NET_PACKET_COOKIE_REQUEST  100  /* Cookie request packet */
#define NET_PACKET_COOKIE_RESPONSE 101  /* Cookie response packet */
#define NET_PACKET_CRYPTO_HS       102  /* Crypto handshake packet */
#define NET_PACKET_CRYPTO_DATA     103  /* Crypto data packet */
#define NET_PACKET_CRYPTO          104  /* Encrypted data packet ID. */
#define NET_PACKET_LAN_DISCOVERY   105  /* LAN discovery packet ID. */

/* See:  docs/Prevent_Tracking.txt and onion.{c, h} */
#define NET_PACKET_ONION_SEND_INITIAL 28
#define NET_PACKET_ONION_SEND_1 29
#define NET_PACKET_ONION_SEND_2 30

#define NET_PACKET_ANNOUNCE_REQUEST 31
#define NET_PACKET_ANNOUNCE_RESPONSE 32
#define NET_PACKET_ONION_DATA_REQUEST 33
#define NET_PACKET_ONION_DATA_RESPONSE 34

#define NET_PACKET_ONION_RECV_3 40
#define NET_PACKET_ONION_RECV_2 41
#define NET_PACKET_ONION_RECV_1 42

#define NET_PACKET_GC_MESSAGE 80            /* Group chat packet ID */
#define NET_PACKET_GCA_ANNOUNCE 81          /* Group announce announcement packet ID */
#define NET_PACKET_GCA_GET_NODES 82         /* Group announce get nodes request packet ID */
#define NET_PACKET_GCA_SEND_NODES 83        /* Group announce send nodes packet ID */
#define NET_PACKET_GCA_PING_REQUEST 84      /* Group announce ping request packet ID */
#define NET_PACKET_GCA_PING_RESPONSE 85     /* Group announce ping response packet ID */

/* Only used for bootstrap nodes */
#define BOOTSTRAP_INFO_PACKET_ID 254


#define TOX_PORTRANGE_FROM 33445
#define TOX_PORTRANGE_TO   33545
#define TOX_PORT_DEFAULT   TOX_PORTRANGE_FROM

/* TCP related */
#define TCP_ONION_FAMILY (AF_INET6 + 1)
#define TCP_INET (AF_INET6 + 2)
#define TCP_INET6 (AF_INET6 + 3)
#define TCP_FAMILY (AF_INET6 + 4)

typedef union {
    uint8_t uint8[4];
    uint16_t uint16[2];
    uint32_t uint32;
    struct in_addr in_addr;
}
IP4;

typedef union {
    uint8_t uint8[16];
    uint16_t uint16[8];
    uint32_t uint32[4];
    uint64_t uint64[2];
    struct in6_addr in6_addr;
}
IP6;

typedef struct {
    uint8_t family;
    union {
        IP4 ip4;
        IP6 ip6;
    };
}
IP;

typedef struct {
    IP ip;
    uint16_t port;
}
IP_Port;

/* Does the IP6 struct a contain an IPv4 address in an IPv6 one? */
#define IPV6_IPV4_IN_V6(a) ((a.uint64[0] == 0) && (a.uint32[2] == htonl (0xffff)))

#define SIZE_IP4 4
#define SIZE_IP6 16
#define SIZE_IP (1 + SIZE_IP6)
#define SIZE_PORT 2
#define SIZE_IPPORT (SIZE_IP + SIZE_PORT)

#define TOX_ENABLE_IPV6_DEFAULT 1

/* ip_ntoa
 *   converts ip into a string
 *   uses a static buffer, so mustn't used multiple times in the same output
 *
 *   IPv6 addresses are enclosed into square brackets, i.e. "[IPv6]"
 *   writes error message into the buffer on error
 */
const char *ip_ntoa(const IP *ip);

/*
 * ip_parse_addr
 *  parses IP structure into an address string
 *
 * input
 *  ip: ip of AF_INET or AF_INET6 families
 *  length: length of the address buffer
 *          Must be at least INET_ADDRSTRLEN for AF_INET
 *          and INET6_ADDRSTRLEN for AF_INET6
 *
 * output
 *  address: dotted notation (IPv4: quad, IPv6: 16) or colon notation (IPv6)
 *
 * returns 1 on success, 0 on failure
 */
int ip_parse_addr(const IP *ip, char *address, size_t length);

/*
 * addr_parse_ip
 *  directly parses the input into an IP structure
 *  tries IPv4 first, then IPv6
 *
 * input
 *  address: dotted notation (IPv4: quad, IPv6: 16) or colon notation (IPv6)
 *
 * output
 *  IP: family and the value is set on success
 *
 * returns 1 on success, 0 on failure
 */
int addr_parse_ip(const char *address, IP *to);

/* ip_equal
 *  compares two IPAny structures
 *  unset means unequal
 *
 * returns 0 when not equal or when uninitialized
 */
int ip_equal(const IP *a, const IP *b);

/* ipport_equal
 *  compares two IPAny_Port structures
 *  unset means unequal
 *
 * returns 0 when not equal or when uninitialized
 */
int ipport_equal(const IP_Port *a, const IP_Port *b);

/* nulls out ip */
void ip_reset(IP *ip);
/* nulls out ip_port */
void ipport_reset(IP_Port *ipport);
/* nulls out ip, sets family according to flag */
void ip_init(IP *ip, uint8_t ipv6enabled);
/* checks if ip is valid */
int ip_isset(const IP *ip);
/* checks if ip is valid */
int ipport_isset(const IP_Port *ipport);
/* copies an ip structure */
void ip_copy(IP *target, const IP *source);
/* copies an ip_port structure */
void ipport_copy(IP_Port *target, const IP_Port *source);

/*
 * addr_resolve():
 *  uses getaddrinfo to resolve an address into an IP address
 *  uses the first IPv4/IPv6 addresses returned by getaddrinfo
 *
 * input
 *  address: a hostname (or something parseable to an IP address)
 *  to: to.family MUST be initialized, either set to a specific IP version
 *     (AF_INET/AF_INET6) or to the unspecified AF_UNSPEC (= 0), if both
 *     IP versions are acceptable
 *  extra can be NULL and is only set in special circumstances, see returns
 *
 * returns in *to a valid IPAny (v4/v6),
 *     prefers v6 if ip.family was AF_UNSPEC and both available
 * returns in *extra an IPv4 address, if family was AF_UNSPEC and *to is AF_INET6
 * returns 0 on failure
 */
int addr_resolve(const char *address, IP *to, IP *extra);

/*
 * addr_resolve_or_parse_ip
 *  resolves string into an IP address
 *
 *  address: a hostname (or something parseable to an IP address)
 *  to: to.family MUST be initialized, either set to a specific IP version
 *     (AF_INET/AF_INET6) or to the unspecified AF_UNSPEC (= 0), if both
 *     IP versions are acceptable
 *  extra can be NULL and is only set in special circumstances, see returns
 *
 *  returns in *tro a matching address (IPv6 or IPv4)
 *  returns in *extra, if not NULL, an IPv4 address, if to->family was AF_UNSPEC
 *  returns 1 on success
 *  returns 0 on failure
 */
int addr_resolve_or_parse_ip(const char *address, IP *to, IP *extra);

/* Function to receive data, ip and port of sender is put into ip_port.
 * Packet data is put into data.
 * Packet length is put into length.
 */
typedef int (*packet_handler_callback)(void *object, IP_Port ip_port, const uint8_t *data, uint16_t len);

typedef struct {
    packet_handler_callback function;
    void *object;
} Packet_Handles;

typedef struct {
    Packet_Handles packethandlers[256];

    sa_family_t family;
    uint16_t port;
    /* Our UDP socket. */
    sock_t sock;
} Networking_Core;

/* Run this before creating sockets.
 *
 * return 0 on success
 * return -1 on failure
 */
int networking_at_startup(void);

/* Check if socket is valid.
 *
 * return 1 if valid
 * return 0 if not valid
 */
int sock_valid(sock_t sock);

/* Close the socket.
 */
void kill_sock(sock_t sock);

/* Set socket as nonblocking
 *
 * return 1 on success
 * return 0 on failure
 */
int set_socket_nonblock(sock_t sock);

/* Set socket to not emit SIGPIPE
 *
 * return 1 on success
 * return 0 on failure
 */
int set_socket_nosigpipe(sock_t sock);

/* Set socket to dual (IPv4 + IPv6 socket)
 *
 * return 1 on success
 * return 0 on failure
 */
int set_socket_dualstack(sock_t sock);

/* return current monotonic time in milliseconds (ms). */
uint64_t current_time_monotonic(void);

/* Basic network functions: */

/* Function to send packet(data) of length length to ip_port. */
int sendpacket(Networking_Core *net, IP_Port ip_port, const uint8_t *data, uint16_t length);

/* Function to call when packet beginning with byte is received. */
void networking_registerhandler(Networking_Core *net, uint8_t byte, packet_handler_callback cb, void *object);

/* Call this several times a second. */
void networking_poll(Networking_Core *net);

/* Initialize networking.
 * bind to ip and port.
 * ip must be in network order EX: 127.0.0.1 = (7F000001).
 * port is in host byte order (this means don't worry about it).
 *
 * return Networking_Core object if no problems
 * return NULL if there are problems.
 */
Networking_Core *new_networking(IP ip, uint16_t port);

/* Function to cleanup networking stuff (doesn't do much right now). */
void kill_networking(Networking_Core *net);

#endif<|MERGE_RESOLUTION|>--- conflicted
+++ resolved
@@ -93,27 +93,6 @@
 #endif
 
 #define MAX_UDP_PACKET_SIZE 65507
-<<<<<<< HEAD
-
-#define NET_PACKET_PING_REQUEST    0   /* Ping request packet ID. */
-#define NET_PACKET_PING_RESPONSE   1   /* Ping response packet ID. */
-#define NET_PACKET_GET_NODES       2   /* Get nodes request packet ID. */
-#define NET_PACKET_SEND_NODES_IPV6 4   /* Send nodes response packet ID for other addresses. */
-
-#define NET_PACKET_GROUPCHAT_ANNOUNCE_REQUEST 5 /* Announce request packet ID */
-//#define NET_PACKET_ANNOUNCE_RESPONSE 6 /* Announce response packet ID */ //Not needed for now
-#define NET_PACKET_GROUPCHAT_GET_ANNOUNCED_NODES 7 /* Get announced nodes request packet ID */
-#define NET_PACKET_GROUPCHAT_SEND_ANNOUNCED_NODES 8 /* Send announced nodes request packet ID */
-#define NET_PACKET_GROUP_CHATS 9 /* WARNING. Temporary measure. */
-
-#define NET_PACKET_COOKIE_REQUEST  24  /* Cookie request packet */
-#define NET_PACKET_COOKIE_RESPONSE 25  /* Cookie response packet */
-#define NET_PACKET_CRYPTO_HS       26  /* Crypto handshake packet */
-#define NET_PACKET_CRYPTO_DATA     27  /* Crypto data packet */
-#define NET_PACKET_CRYPTO          32  /* Encrypted data packet ID. */
-#define NET_PACKET_LAN_DISCOVERY   33  /* LAN discovery packet ID. */
-=======
->>>>>>> f7416ace
 
 #define NET_PACKET_PING_REQUEST    8   /* Ping request packet ID. */
 #define NET_PACKET_PING_RESPONSE   9   /* Ping response packet ID. */
