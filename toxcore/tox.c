/* tox.c
 *
 * The Tox public API.
 *
 *  Copyright (C) 2013 Tox project All Rights Reserved.
 *
 *  This file is part of Tox.
 *
 *  Tox is free software: you can redistribute it and/or modify
 *  it under the terms of the GNU General Public License as published by
 *  the Free Software Foundation, either version 3 of the License, or
 *  (at your option) any later version.
 *
 *  Tox is distributed in the hope that it will be useful,
 *  but WITHOUT ANY WARRANTY; without even the implied warranty of
 *  MERCHANTABILITY or FITNESS FOR A PARTICULAR PURPOSE.  See the
 *  GNU General Public License for more details.
 *
 *  You should have received a copy of the GNU General Public License
 *  along with Tox.  If not, see <http://www.gnu.org/licenses/>.
 *
 */

#ifdef HAVE_CONFIG_H
#include "config.h"
#endif

#include "Messenger.h"
#include "group.h"
#include "logger.h"

#define __TOX_DEFINED__
typedef struct Messenger Tox;

#include "tox.h"

/*
 * returns a FRIEND_ADDRESS_SIZE byte address to give to others.
 * Format: [client_id (32 bytes)][nospam number (4 bytes)][checksum (2 bytes)]
 *
 */
void tox_get_address(const Tox *tox, uint8_t *address)
{
    const Messenger *m = tox;
    getaddress(m, address);
}

/*
 * Add a friend.
 * Set the data that will be sent along with friend request.
 * address is the address of the friend (returned by getaddress of the friend you wish to add) it must be FRIEND_ADDRESS_SIZE bytes. TODO: add checksum.
 * data is the data and length is the length.
 *
 *  return the friend number if success.
 *  return FA_TOOLONG if message length is too long.
 *  return FAERR_NOMESSAGE if no message (message length must be >= 1 byte).
 *  return FAERR_OWNKEY if user's own key.
 *  return FAERR_ALREADYSENT if friend request already sent or already a friend.
 *  return FAERR_UNKNOWN for unknown error.
 *  return FAERR_BADCHECKSUM if bad checksum in address.
 *  return FAERR_SETNEWNOSPAM if the friend was already there but the nospam was different.
 *  (the nospam for that friend was set to the new one).
 *  return FAERR_NOMEM if increasing the friend list size fails.
 */
int32_t tox_add_friend(Tox *tox, const uint8_t *address, const uint8_t *data, uint16_t length)
{
    Messenger *m = tox;
    return m_addfriend(m, address, data, length);
}

/* Add a friend without sending a friendrequest.
 *
 *  return the friend number if success.
 *  return -1 if failure.
 */
int32_t tox_add_friend_norequest(Tox *tox, const uint8_t *client_id)
{
    Messenger *m = tox;
    return m_addfriend_norequest(m, client_id);
}

/*  return the friend number associated to that client id.
 *  return -1 if no such friend.
 */
int32_t tox_get_friend_number(const Tox *tox, const uint8_t *client_id)
{
    const Messenger *m = tox;
    return getfriend_id(m, client_id);
}

/* Copies the public key associated to that friend id into client_id buffer.
 * Make sure that client_id is of size CLIENT_ID_SIZE.
 *
 *  return 0 if success.
 *  return -1 if failure.
 */
int tox_get_client_id(const Tox *tox, int32_t friendnumber, uint8_t *client_id)
{
    const Messenger *m = tox;
    return getclient_id(m, friendnumber, client_id);
}

/* Remove a friend. */
int tox_del_friend(Tox *tox, int32_t friendnumber)
{
    Messenger *m = tox;
    return m_delfriend(m, friendnumber);
}

/* Checks friend's connecting status.
 *
 *  return 1 if friend is connected to us (Online).
 *  return 0 if friend is not connected to us (Offline).
 *  return -1 on failure.
 */
int tox_get_friend_connection_status(const Tox *tox, int32_t friendnumber)
{
    const Messenger *m = tox;
    return m_get_friend_connectionstatus(m, friendnumber);
}

/* Checks if there exists a friend with given friendnumber.
 *
 *  return 1 if friend exists.
 *  return 0 if friend doesn't exist.
 */
int tox_friend_exists(const Tox *tox, int32_t friendnumber)
{
    const Messenger *m = tox;
    return m_friend_exists(m, friendnumber);
}

/* Send a text chat message to an online friend.
 *  return the message id if packet was successfully put into the send queue.
 *  return 0 if it was not.
 *
 *  You will want to retain the return value, it will be passed to your read_receipt callback
 *  if one is received.
 */
uint32_t tox_send_message(Tox *tox, int32_t friendnumber, const uint8_t *message, uint32_t length)
{
    Messenger *m = tox;
    return m_sendmessage(m, friendnumber, message, length);
}

/* Send an action to an online friend.
 *
 *  return the message id if packet was successfully put into the send queue.
 *  return 0 if it was not.
 *
 *  You will want to retain the return value, it will be passed to your read_receipt callback
 *  if one is received.
 */
uint32_t tox_send_action(Tox *tox, int32_t friendnumber, const uint8_t *action, uint32_t length)
{
    Messenger *m = tox;
    return m_sendaction(m, friendnumber, action, length);
}

/* Set our nickname.
 * name must be a string of maximum MAX_NAME_LENGTH length.
 * length must be at least 1 byte.
 * length is the length of name with the NULL terminator.
 *
 *  return 0 if success.
 *  return -1 if failure.
 */
int tox_set_name(Tox *tox, const uint8_t *name, uint16_t length)
{
    Messenger *m = tox;

    if (setname(m, name, length) == 0) {
        send_name_all_groups(m->group_chat_object);
        return 0;
    } else {
        return -1;
    }
}

/* Get your nickname.
 * m -  The messenger context to use.
 * name - Pointer to a string for the name. (must be at least MAX_NAME_LENGTH)
 *
 *  return length of the name.
 *  return 0 on error.
 */
uint16_t tox_get_self_name(const Tox *tox, uint8_t *name)
{
    const Messenger *m = tox;
    return getself_name(m, name);
}

/* Get name of friendnumber and put it in name.
 * name needs to be a valid memory location with a size of at least MAX_NAME_LENGTH (128) bytes.
 *
 *  return length of name (with the NULL terminator) if success.
 *  return -1 if failure.
 */
int tox_get_name(const Tox *tox, int32_t friendnumber, uint8_t *name)
{
    const Messenger *m = tox;
    return getname(m, friendnumber, name);
}

/*  returns the length of name on success.
 *  returns -1 on failure.
 */
int tox_get_name_size(const Tox *tox, int32_t friendnumber)
{
    const Messenger *m = tox;
    return m_get_name_size(m, friendnumber);
}

int tox_get_self_name_size(const Tox *tox)
{
    const Messenger *m = tox;
    return m_get_self_name_size(m);
}

/* Set our user status;
 * you are responsible for freeing status after.
 *
 *  return 0 on success, -1 on failure.
 */
int tox_set_status_message(Tox *tox, const uint8_t *status, uint16_t length)
{
    Messenger *m = tox;
    return m_set_statusmessage(m, status, length);
}

int tox_set_user_status(Tox *tox, uint8_t status)
{
    Messenger *m = tox;
    return m_set_userstatus(m, status);
}

/*  returns the length of status message on success.
 *  returns -1 on failure.
 */
int tox_get_status_message_size(const Tox *tox, int32_t friendnumber)
{
    const Messenger *m = tox;
    return m_get_statusmessage_size(m, friendnumber);
}

int tox_get_self_status_message_size(const Tox *tox)
{
    const Messenger *m = tox;
    return m_get_self_statusmessage_size(m);
}

/* Copy friendnumber's status message into buf, truncating if size is over maxlen.
 * Get the size you need to allocate from m_get_statusmessage_size.
 * The self variant will copy our own status message.
 */
int tox_get_status_message(const Tox *tox, int32_t friendnumber, uint8_t *buf, uint32_t maxlen)
{
    const Messenger *m = tox;
    return m_copy_statusmessage(m, friendnumber, buf, maxlen);
}

int tox_get_self_status_message(const Tox *tox, uint8_t *buf, uint32_t maxlen)
{
    const Messenger *m = tox;
    return m_copy_self_statusmessage(m, buf, maxlen);
}

/* Return one of USERSTATUS values.
 * Values unknown to your application should be represented as USERSTATUS_NONE.
 * As above, the self variant will return our own USERSTATUS.
 * If friendnumber is invalid, this shall return USERSTATUS_INVALID.
 */
uint8_t tox_get_user_status(const Tox *tox, int32_t friendnumber)
{
    const Messenger *m = tox;
    return m_get_userstatus(m, friendnumber);
}

uint8_t tox_get_self_user_status(const Tox *tox)
{
    const Messenger *m = tox;
    return m_get_self_userstatus(m);
}

/* returns timestamp of last time friendnumber was seen online, or 0 if never seen.
 * returns -1 on error.
 */
uint64_t tox_get_last_online(const Tox *tox, int32_t friendnumber)
{
    const Messenger *m = tox;
    return m_get_last_online(m, friendnumber);
}

/* Set our typing status for a friend.
 * You are responsible for turning it on or off.
 *
 * returns 0 on success.
 * returns -1 on failure.
 */
int tox_set_user_is_typing(Tox *tox, int32_t friendnumber, uint8_t is_typing)
{
    Messenger *m = tox;
    return m_set_usertyping(m, friendnumber, is_typing);
}

/* Get the typing status of a friend.
 *
 * returns 0 if friend is not typing.
 * returns 1 if friend is typing.
 */
uint8_t tox_get_is_typing(const Tox *tox, int32_t friendnumber)
{
    const Messenger *m = tox;
    return m_get_istyping(m, friendnumber);
}

/* Return the number of friends in the instance m.
 * You should use this to determine how much memory to allocate
 * for copy_friendlist. */
uint32_t tox_count_friendlist(const Tox *tox)
{
    const Messenger *m = tox;
    return count_friendlist(m);
}

/* Return the number of online friends in the instance m. */
uint32_t tox_get_num_online_friends(const Tox *tox)
{
    const Messenger *m = tox;
    return get_num_online_friends(m);
}

/* Copy a list of valid friend IDs into the array out_list.
 * If out_list is NULL, returns 0.
 * Otherwise, returns the number of elements copied.
 * If the array was too small, the contents
 * of out_list will be truncated to list_size. */
uint32_t tox_get_friendlist(const Tox *tox, int32_t *out_list, uint32_t list_size)
{
    const Messenger *m = tox;
    return copy_friendlist(m, out_list, list_size);
}

/* Set the function that will be executed when a friend request is received.
 *  Function format is function(uint8_t * public_key, uint8_t * data, uint16_t length)
 */
void tox_callback_friend_request(Tox *tox, void (*function)(Tox *tox, const uint8_t *, const uint8_t *, uint16_t,
                                 void *), void *userdata)
{
    Messenger *m = tox;
    m_callback_friendrequest(m, function, userdata);
}


/* Set the function that will be executed when a message from a friend is received.
 *  Function format is: function(int32_t friendnumber, uint8_t * message, uint32_t length)
 */
void tox_callback_friend_message(Tox *tox, void (*function)(Messenger *tox, int32_t, const uint8_t *, uint16_t, void *),
                                 void *userdata)
{
    Messenger *m = tox;
    m_callback_friendmessage(m, function, userdata);
}

/* Set the function that will be executed when an action from a friend is received.
 *  function format is: function(int32_t friendnumber, uint8_t * action, uint32_t length)
 */
void tox_callback_friend_action(Tox *tox, void (*function)(Messenger *tox, int32_t, const uint8_t *, uint16_t, void *),
                                void *userdata)
{
    Messenger *m = tox;
    m_callback_action(m, function, userdata);
}

/* Set the callback for name changes.
 *  function(int32_t friendnumber, uint8_t *newname, uint16_t length)
 *  You are not responsible for freeing newname.
 */
void tox_callback_name_change(Tox *tox, void (*function)(Messenger *tox, int32_t, const uint8_t *, uint16_t, void *),
                              void *userdata)
{
    Messenger *m = tox;
    m_callback_namechange(m, function, userdata);
}

/* Set the callback for status message changes.
 *  function(int32_t friendnumber, uint8_t *newstatus, uint16_t length)
 *  You are not responsible for freeing newstatus.
 */
void tox_callback_status_message(Tox *tox, void (*function)(Messenger *tox, int32_t, const uint8_t *, uint16_t, void *),
                                 void *userdata)
{
    Messenger *m = tox;
    m_callback_statusmessage(m, function, userdata);
}

/* Set the callback for status type changes.
 *  function(int32_t friendnumber, USERSTATUS kind)
 */
void tox_callback_user_status(Tox *tox, void (*function)(Messenger *tox, int32_t, uint8_t, void *),
                              void *userdata)
{
    Messenger *m = tox;
    m_callback_userstatus(m, function, userdata);
}

/* Set the callback for typing changes.
 *  function (int32_t friendnumber, uint8_t is_typing)
 */
void tox_callback_typing_change(Tox *tox, void (*function)(Messenger *tox, int32_t, uint8_t, void *), void *userdata)
{
    Messenger *m = tox;
    m_callback_typingchange(m, function, userdata);
}

/* Set the callback for read receipts.
 *  function(int32_t friendnumber, uint32_t receipt)
 *
 *  If you are keeping a record of returns from m_sendmessage;
 *  receipt might be one of those values, meaning the message
 *  has been received on the other side.
 *  Since core doesn't track ids for you, receipt may not correspond to any message.
 *  in that case, you should discard it.
 */
void tox_callback_read_receipt(Tox *tox, void (*function)(Messenger *tox, int32_t, uint32_t, void *), void *userdata)
{
    Messenger *m = tox;
    m_callback_read_receipt(m, function, userdata);
}

/* Set the callback for connection status changes.
 *  function(int32_t friendnumber, uint8_t status)
 *
 *  Status:
 *    0 -- friend went offline after being previously online
 *    1 -- friend went online
 *
 *  NOTE: this callback is not called when adding friends, thus the "after
 *  being previously online" part. It's assumed that when adding friends,
 *  their connection status is offline.
 */
void tox_callback_connection_status(Tox *tox, void (*function)(Messenger *tox, int32_t, uint8_t, void *),
                                    void *userdata)
{
    Messenger *m = tox;
    m_callback_connectionstatus(m, function, userdata);
}

/**********ADVANCED FUNCTIONS (If you don't know what they do you can safely ignore them.)  ************/

/* Functions to get/set the nospam part of the id.
 */
uint32_t tox_get_nospam(const Tox *tox)
{
    const Messenger *m = tox;
    return get_nospam(&(m->fr));
}

void tox_set_nospam(Tox *tox, uint32_t nospam)
{
    Messenger *m = tox;
    set_nospam(&(m->fr), nospam);
}

/* Copy the public and secret key from the Tox object.
   public_key and secret_key must be 32 bytes big.
   if the pointer is NULL, no data will be copied to it.*/
void tox_get_keys(Tox *tox, uint8_t *public_key, uint8_t *secret_key)
{
    Messenger *m = tox;

    if (public_key)
        memcpy(public_key, m->net_crypto->self_public_key, crypto_box_PUBLICKEYBYTES);

    if (secret_key)
        memcpy(secret_key, m->net_crypto->self_secret_key, crypto_box_SECRETKEYBYTES);
}

/* Set handlers for custom lossy packets.
 * Set the function to be called when friend sends us a lossy packet starting with byte.
 * byte must be in the 200-254 range.
 *
 * NOTE: lossy packets behave like UDP packets meaning they might never reach the other side
 * or might arrive more than once (if someone is messing with the connection) or might arrive
 * in the wrong order.
 *
 * Unless latency is an issue, it is recommended that you use lossless packets instead.
 *
 * return -1 on failure.
 * return 0 on success.
 */
int tox_lossy_packet_registerhandler(Tox *tox, int32_t friendnumber, uint8_t byte,
                                     int (*packet_handler_callback)(void *object, const uint8_t *data, uint32_t len), void *object)
{
    Messenger *m = tox;

    if (byte < (PACKET_ID_LOSSY_RANGE_START + 8)) /* First 8 reserved for A/V*/
        return -1;

    return custom_lossy_packet_registerhandler(m, friendnumber, byte, packet_handler_callback, object);
}

/* Function to send custom lossy packets.
 * First byte of data must be in the range: 200-254.
 *
 * return -1 on failure.
 * return 0 on success.
 */
int tox_send_lossy_packet(const Tox *tox, int32_t friendnumber, const uint8_t *data, uint32_t length)
{
    const Messenger *m = tox;

    if (length == 0)
        return -1;

    if (data[0] < (PACKET_ID_LOSSY_RANGE_START + 8)) /* First 8 reserved for A/V*/
        return -1;

    return send_custom_lossy_packet(m, friendnumber, data, length);
}

/* Set handlers for custom lossless packets.
 * Set the function to be called when friend sends us a lossless packet starting with byte.
 * byte must be in the 160-191 range.
 *
 * return -1 on failure.
 * return 0 on success.
 */
int tox_lossless_packet_registerhandler(Tox *tox, int32_t friendnumber, uint8_t byte,
                                        int (*packet_handler_callback)(void *object, const uint8_t *data, uint32_t len), void *object)
{
    Messenger *m = tox;

    return custom_lossless_packet_registerhandler(m, friendnumber, byte, packet_handler_callback, object);
}

/* Function to send custom lossless packets.
 * First byte of data must be in the range: 160-191.
 *
 * return -1 on failure.
 * return 0 on success.
 */
int tox_send_lossless_packet(const Tox *tox, int32_t friendnumber, const uint8_t *data, uint32_t length)
{
    const Messenger *m = tox;

    return send_custom_lossless_packet(m, friendnumber, data, length);
}

/**********GROUP CHAT FUNCTIONS: WARNING Group chats undergo major changes right now ************/

/* Set the callback for group invites.
 *
 *  Function(Tox *tox, int32_t friendnumber, uint8_t type, uint8_t *data, uint16_t length, void *userdata)
 *
 * data of length is what needs to be passed to join_groupchat().
 */
void tox_callback_group_invite(Tox *tox, void (*function)(Messenger *tox, int32_t, uint8_t, const uint8_t *, uint16_t,
                               void *), void *userdata)
{
    Messenger *m = tox;
    g_callback_group_invite(m->group_chat_object, function, userdata);
}

/* Set the callback for group messages.
 *
 *  Function(Tox *tox, int groupnumber, int peernumber, uint8_t * message, uint16_t length, void *userdata)
 */
void tox_callback_group_message(Tox *tox, void (*function)(Messenger *tox, int, int, const uint8_t *, uint16_t, void *),
                                void *userdata)
{
    Messenger *m = tox;
    g_callback_group_message(m->group_chat_object, function, userdata);
}

/* Set the callback for group actions.
 *
 *  Function(Tox *tox, int groupnumber, int peernumber, uint8_t * action, uint16_t length, void *userdata)
 */
void tox_callback_group_action(Tox *tox, void (*function)(Messenger *tox, int, int, const uint8_t *, uint16_t, void *),
                               void *userdata)
{
    Messenger *m = tox;
    g_callback_group_action(m->group_chat_object, function, userdata);
}

/* Set callback function for title changes.
 *
 * Function(Tox *tox, int groupnumber, int peernumber, uint8_t * title, uint8_t length, void *userdata)
 * if peernumber == -1, then author is unknown (e.g. initial joining the group)
 */
void tox_callback_group_title(Tox *tox, void (*function)(Messenger *tox, int, int, const uint8_t *, uint8_t,
                              void *), void *userdata)
{
    Messenger *m = tox;
    g_callback_group_title(m->group_chat_object, function, userdata);
}

/* Set callback function for peer name list changes.
 *
 * It gets called every time the name list changes(new peer/name, deleted peer)
 *  Function(Tox *tox, int groupnumber, void *userdata)
 */
void tox_callback_group_namelist_change(Tox *tox, void (*function)(Tox *tox, int, int, uint8_t, void *), void *userdata)
{
    Messenger *m = tox;
    g_callback_group_namelistchange(m->group_chat_object, function, userdata);
}

/* Creates a new groupchat and puts it in the chats array.
 *
 * return group number on success.
 * return -1 on failure.
 */
int tox_add_groupchat(Tox *tox)
{
    Messenger *m = tox;
    return add_groupchat(m->group_chat_object, GROUPCHAT_TYPE_TEXT);
}

/* Delete a groupchat from the chats array.
 *
 * return 0 on success.
 * return -1 if failure.
 */
int tox_del_groupchat(Tox *tox, int groupnumber)
{
    Messenger *m = tox;
    return del_groupchat(m->group_chat_object, groupnumber);
}

/* Copy the name of peernumber who is in groupnumber to name.
 * name must be at least MAX_NICK_BYTES long.
 *
 * return length of name if success
 * return -1 if failure
 */
int tox_group_peername(const Tox *tox, int groupnumber, int peernumber, uint8_t *name)
{
    const Messenger *m = tox;
    return group_peername(m->group_chat_object, groupnumber, peernumber, name);
}

/* invite friendnumber to groupnumber
 * return 0 on success
 * return -1 on failure
 */
int tox_invite_friend(Tox *tox, int32_t friendnumber, int groupnumber)
{
    Messenger *m = tox;
    return invite_friend(m->group_chat_object, friendnumber, groupnumber);
}

/* Join a group (you need to have been invited first.) using data of length obtained
 * in the group invite callback.
 *
 * returns group number on success
 * returns -1 on failure.
 */
int tox_join_groupchat(Tox *tox, int32_t friendnumber, const uint8_t *data, uint16_t length)
{
    Messenger *m = tox;
    return join_groupchat(m->group_chat_object, friendnumber, GROUPCHAT_TYPE_TEXT, data, length);
}

/* send a group message
 * return 0 on success
 * return -1 on failure
 */
int tox_group_message_send(Tox *tox, int groupnumber, const uint8_t *message, uint16_t length)
{
    Messenger *m = tox;
    return group_message_send(m->group_chat_object, groupnumber, message, length);
}

/* send a group action
 * return 0 on success
 * return -1 on failure
 */
int tox_group_action_send(Tox *tox, int groupnumber, const uint8_t *action, uint16_t length)
{
    Messenger *m = tox;
    return group_action_send(m->group_chat_object, groupnumber, action, length);
}

/* set the group's title, limited to MAX_NAME_LENGTH
 * return 0 on success
 * return -1 on failure
 */
int tox_group_set_title(Tox *tox, int groupnumber, const uint8_t *title, uint8_t length)
{
    Messenger *m = tox;
    return group_title_send(m->group_chat_object, groupnumber, title, length);
}

/* Get group title from groupnumber and put it in title.
 * title needs to be a valid memory location with a max_length size of at least MAX_NAME_LENGTH (128) bytes.
 *
 *  return length of copied title if success.
 *  return -1 if failure.
 */
int tox_group_get_title(Tox *tox, int groupnumber, uint8_t *title, uint32_t max_length)
{
    Messenger *m = tox;
    return group_title_get(m->group_chat_object, groupnumber, title, max_length);
}

/* Check if the current peernumber corresponds to ours.
 *
 * return 1 if the peernumber corresponds to ours.
 * return 0 on failure.
 */
unsigned int tox_group_peernumber_is_ours(const Tox *tox, int groupnumber, int peernumber)
{
    const Messenger *m = tox;
    return group_peernumber_is_ours(m->group_chat_object, groupnumber, peernumber);
}

/* Return the number of peers in the group chat on success.
 * return -1 on failure
 */
int tox_group_number_peers(const Tox *tox, int groupnumber)
{
    const Messenger *m = tox;
    return group_number_peers(m->group_chat_object, groupnumber);
}

/* List all the peers in the group chat.
 *
 * Copies the names of the peers to the name[length][MAX_NICK_BYTES] array.
 *
 * Copies the lengths of the names to lengths[length]
 *
 * returns the number of peers on success.
 *
 * return -1 on failure.
 */
int tox_group_get_names(const Tox *tox, int groupnumber, uint8_t names[][TOX_MAX_NAME_LENGTH], uint16_t lengths[],
                        uint16_t length)
{
    const Messenger *m = tox;
    return group_names(m->group_chat_object, groupnumber, names, lengths, length);
}

/* Return the number of chats in the instance m.
 * You should use this to determine how much memory to allocate
 * for copy_chatlist. */
uint32_t tox_count_chatlist(const Tox *tox)
{
    const Messenger *m = tox;
    return count_chatlist(m->group_chat_object);
}

/* Copy a list of valid chat IDs into the array out_list.
 * If out_list is NULL, returns 0.
 * Otherwise, returns the number of elements copied.
 * If the array was too small, the contents
 * of out_list will be truncated to list_size. */
uint32_t tox_get_chatlist(const Tox *tox, int32_t *out_list, uint32_t list_size)
{
    const Messenger *m = tox;
    return copy_chatlist(m->group_chat_object, out_list, list_size);
}

<<<<<<< HEAD
=======
/* return the type of groupchat (TOX_GROUPCHAT_TYPE_) that groupnumber is.
 *
 * return -1 on failure.
 * return type on success.
 */
int tox_group_get_type(const Tox *tox, int groupnumber)
{
    const Messenger *m = tox;
    return group_get_type(m->group_chat_object, groupnumber);
}

>>>>>>> 76d14aca
/****************FILE SENDING FUNCTIONS*****************/


/* Set the callback for file send requests.
 *
 *  Function(Tox *tox, int32_t friendnumber, uint8_t filenumber, uint64_t filesize, uint8_t *filename, uint16_t filename_length, void *userdata)
 */
void tox_callback_file_send_request(Tox *tox, void (*function)(Messenger *tox, int32_t, uint8_t, uint64_t,
                                    const uint8_t *, uint16_t, void *), void *userdata)
{
    Messenger *m = tox;
    callback_file_sendrequest(m, function, userdata);
}
/* Set the callback for file control requests.
 *
 *  Function(Tox *tox, int32_t friendnumber, uint8_t send_receive, uint8_t filenumber, uint8_t control_type, uint8_t *data, uint16_t length, void *userdata)
 *
 */
void tox_callback_file_control(Tox *tox, void (*function)(Messenger *tox, int32_t, uint8_t, uint8_t, uint8_t,
                               const uint8_t *, uint16_t, void *), void *userdata)
{
    Messenger *m = tox;
    callback_file_control(m, function, userdata);
}
/* Set the callback for file data.
 *
 *  Function(Tox *tox, int32_t friendnumber, uint8_t filenumber, uint8_t *data, uint16_t length, void *userdata)
 *
 */
void tox_callback_file_data(Tox *tox, void (*function)(Messenger *tox, int32_t, uint8_t, const uint8_t *,
                            uint16_t length, void *), void *userdata)

{
    Messenger *m = tox;
    callback_file_data(m, function, userdata);
}
/* Send a file send request.
 * Maximum filename length is 255 bytes.
 *  return file number on success
 *  return -1 on failure
 */
int tox_new_file_sender(Tox *tox, int32_t friendnumber, uint64_t filesize, const uint8_t *filename,
                        uint16_t filename_length)
{
    Messenger *m = tox;
    return new_filesender(m, friendnumber, filesize, filename, filename_length);
}
/* Send a file control request.
 * send_receive is 0 if we want the control packet to target a sending file, 1 if it targets a receiving file.
 *
 *  return 0 on success
 *  return -1 on failure
 */
int tox_file_send_control(Tox *tox, int32_t friendnumber, uint8_t send_receive, uint8_t filenumber, uint8_t message_id,
                          const uint8_t *data, uint16_t length)
{
    Messenger *m = tox;
    return file_control(m, friendnumber, send_receive, filenumber, message_id, data, length);
}
/* Send file data.
 *
 *  return 0 on success
 *  return -1 on failure
 */
int tox_file_send_data(Tox *tox, int32_t friendnumber, uint8_t filenumber, const uint8_t *data, uint16_t length)
{
    Messenger *m = tox;
    return file_data(m, friendnumber, filenumber, data, length);
}

/* Returns the recommended/maximum size of the filedata you send with tox_file_send_data()
 *
 *  return size on success
 *  return -1 on failure (currently will never return -1)
 */
int tox_file_data_size(const Tox *tox, int32_t friendnumber)
{
    return MAX_CRYPTO_DATA_SIZE - 2;
}

/* Give the number of bytes left to be sent/received.
 *
 *  send_receive is 0 if we want the sending files, 1 if we want the receiving.
 *
 *  return number of bytes remaining to be sent/received on success
 *  return 0 on failure
 */
uint64_t tox_file_data_remaining(const Tox *tox, int32_t friendnumber, uint8_t filenumber, uint8_t send_receive)
{
    const Messenger *m = tox;
    return file_dataremaining(m, friendnumber, filenumber, send_receive);
}


/****************AVATAR FUNCTIONS*****************/

void tox_callback_avatar_info(Tox *tox, void (*function)(Tox *tox, int32_t, uint8_t, uint8_t *, void *), void *userdata)
{
    Messenger *m = tox;
    m_callback_avatar_info(m, function, userdata);
}

void tox_callback_avatar_data(Tox *tox, void (*function)(Tox *tox, int32_t, uint8_t, uint8_t *, uint8_t *, uint32_t,
                              void *), void *userdata)
{
    Messenger *m = tox;
    m_callback_avatar_data(m, function, userdata);
}

int tox_set_avatar(Tox *tox, uint8_t format, const uint8_t *data, uint32_t length)
{
    Messenger *m = tox;
    return m_set_avatar(m, format, data, length);
}

int tox_unset_avatar(Tox *tox)
{
    Messenger *m = tox;
    return m_unset_avatar(m);
}

int tox_get_self_avatar(const Tox *tox, uint8_t *format, uint8_t *buf, uint32_t *length, uint32_t maxlen, uint8_t *hash)
{
    const Messenger *m = tox;
    return m_get_self_avatar(m, format, buf, length, maxlen, hash);
}

int tox_hash(uint8_t *hash, const uint8_t *data, const uint32_t datalen)
{
    return m_hash(hash, data, datalen);
}

int tox_request_avatar_info(const Tox *tox, const int32_t friendnumber)
{
    const Messenger *m = tox;
    return m_request_avatar_info(m, friendnumber);
}

int tox_send_avatar_info(Tox *tox, const int32_t friendnumber)
{
    const Messenger *m = tox;
    return m_send_avatar_info(m, friendnumber);
}

int tox_request_avatar_data(const Tox *tox, const int32_t friendnumber)
{
    const Messenger *m = tox;
    return m_request_avatar_data(m, friendnumber);
}

/***************END OF FILE SENDING FUNCTIONS******************/

/* Like tox_bootstrap_from_address but for TCP relays only.
 *
 * return 0 on failure.
 * return 1 on success.
 */
int tox_add_tcp_relay(Tox *tox, const char *address, uint16_t port, const uint8_t *public_key)
{
    Messenger *m = tox;
    IP_Port ip_port, ip_port_v4;

    if (!addr_parse_ip(address, &ip_port.ip)) {
        if (m->options.udp_disabled) /* Disable DNS when udp is disabled. */
            return 0;

        IP *ip_extra = NULL;
        ip_init(&ip_port.ip, m->options.ipv6enabled);

        if (m->options.ipv6enabled) {
            /* setup for getting BOTH: an IPv6 AND an IPv4 address */
            ip_port.ip.family = AF_UNSPEC;
            ip_reset(&ip_port_v4.ip);
            ip_extra = &ip_port_v4.ip;
        }

        if (!addr_resolve(address, &ip_port.ip, ip_extra))
            return 0;
    }

    ip_port.port = htons(port);
    add_tcp_relay(m->net_crypto, ip_port, public_key);
    onion_add_path_node(m->onion_c, ip_port, public_key); //TODO: move this
    return 1;
}

int tox_bootstrap_from_address(Tox *tox, const char *address, uint16_t port, const uint8_t *public_key)
{
    Messenger *m = tox;
    int ret = tox_add_tcp_relay(tox, address, port, public_key);

    if (m->options.udp_disabled) {
        return ret;
    } else { /* DHT only works on UDP. */
        return DHT_bootstrap_from_address(m->dht, address, m->options.ipv6enabled, htons(port), public_key);
    }
}

/*  return 0 if we are not connected to the DHT.
 *  return 1 if we are.
 */
int tox_isconnected(const Tox *tox)
{
    const Messenger *m = tox;
    return onion_isconnected(m->onion_c);
}

/* Return the time in milliseconds before tox_do() should be called again
 * for optimal performance.
 *
 * returns time (in ms) before the next tox_do() needs to be run on success.
 */
uint32_t tox_do_interval(Tox *tox)
{
    Messenger *m = tox;
    return messenger_run_interval(m);
}

/* Run this at startup.
 *
 *  return allocated instance of tox on success.
 *  return 0 if there are problems.
 */
Tox *tox_new(Tox_Options *options)
{
    LOGGER_INIT(LOGGER_OUTPUT_FILE, LOGGER_LEVEL);
    Messenger_Options m_options = {0};

    if (options == NULL) {
        m_options.ipv6enabled = TOX_ENABLE_IPV6_DEFAULT;
    } else {
        m_options.ipv6enabled = options->ipv6enabled;
        m_options.udp_disabled = options->udp_disabled;
        m_options.proxy_enabled = options->proxy_enabled;

        if (m_options.proxy_enabled) {
            ip_init(&m_options.proxy_info.ip_port.ip, m_options.ipv6enabled);

            if (m_options.ipv6enabled)
                m_options.proxy_info.ip_port.ip.family = AF_UNSPEC;

            if (!addr_resolve_or_parse_ip(options->proxy_address, &m_options.proxy_info.ip_port.ip, NULL))
                return NULL;

            m_options.proxy_info.ip_port.port = htons(options->proxy_port);
        }
    }

    Messenger *m = new_messenger(&m_options);

    if (!new_groupchats(m)) {
        kill_messenger(m);
        return NULL;
    }

    return m;
}

/* Run this before closing shop.
 * Free all datastructures.
 */
void tox_kill(Tox *tox)
{
    Messenger *m = tox;
    kill_groupchats(m->group_chat_object);
    kill_messenger(m);
}

/* The main loop that needs to be run at least 20 times per second. */
void tox_do(Tox *tox)
{
    Messenger *m = tox;
    do_messenger(m);
    do_groupchats(m->group_chat_object);
}

/* SAVING AND LOADING FUNCTIONS: */

/*  return size of the messenger data (for saving). */
uint32_t tox_size(const Tox *tox)
{
    const Messenger *m = tox;
    return messenger_size(m);
}

/* Save the messenger in data (must be allocated memory of size Messenger_size()). */
void tox_save(const Tox *tox, uint8_t *data)
{
    const Messenger *m = tox;
    messenger_save(m, data);
}

/* Load the messenger from data of size length. */
int tox_load(Tox *tox, const uint8_t *data, uint32_t length)
{
    if (memcmp(data, TOX_ENC_SAVE_MAGIC_NUMBER, TOX_ENC_SAVE_MAGIC_LENGTH) == 0)
        return 1;

    Messenger *m = tox;
    return messenger_load(m, data, length);
}<|MERGE_RESOLUTION|>--- conflicted
+++ resolved
@@ -762,8 +762,6 @@
     return copy_chatlist(m->group_chat_object, out_list, list_size);
 }
 
-<<<<<<< HEAD
-=======
 /* return the type of groupchat (TOX_GROUPCHAT_TYPE_) that groupnumber is.
  *
  * return -1 on failure.
@@ -775,7 +773,6 @@
     return group_get_type(m->group_chat_object, groupnumber);
 }
 
->>>>>>> 76d14aca
 /****************FILE SENDING FUNCTIONS*****************/
 
 
