/*
 * util.h -- Utilities.
 *
 * This file is donated to the Tox Project.
 * Copyright 2013  plutooo
 *
 *  Copyright (C) 2013 Tox project All Rights Reserved.
 *
 *  This file is part of Tox.
 *
 *  Tox is free software: you can redistribute it and/or modify
 *  it under the terms of the GNU General Public License as published by
 *  the Free Software Foundation, either version 3 of the License, or
 *  (at your option) any later version.
 *
 *  Tox is distributed in the hope that it will be useful,
 *  but WITHOUT ANY WARRANTY; without even the implied warranty of
 *  MERCHANTABILITY or FITNESS FOR A PARTICULAR PURPOSE.  See the
 *  GNU General Public License for more details.
 *
 *  You should have received a copy of the GNU General Public License
 *  along with Tox.  If not, see <http://www.gnu.org/licenses/>.
 */

#ifndef UTIL_H
#define UTIL_H

#include <stdbool.h>
#include <stdint.h>
#include <pthread.h>

#define MIN(a,b) (((a)<(b))?(a):(b))
<<<<<<< HEAD
#define POWER_OF_2(x) (((x) != 0) && (((x) & ((~(x)) + 1)) == (x)))

/* Enlarges static buffers returned by id_toa and ip_ntoa so that
 * they can be used multiple times in same output
 */
#define STATIC_BUFFER_COPIES    10
#define STATIC_BUFFER_DEFINE(name,len)  static char stat_buffer_##name[(len)*STATIC_BUFFER_COPIES]; \
                                        static unsigned stat_buffer_counter_##name=0;
#define STATIC_BUFFER_GETBUF(name,len)  (&stat_buffer_##name[(len)*(stat_buffer_counter_##name++%STATIC_BUFFER_COPIES)])

/* Macros for groupchat extended keys */
#define ENC_KEY(key) (key)
#define SIG_PK(key) (key + ENC_PUBLIC_KEY)
#define SIG_SK(key) (key + ENC_SECRET_KEY)
#define CHAT_ID(key) (key + ENC_PUBLIC_KEY)

=======
#define PAIR(TYPE1__, TYPE2__) struct { TYPE1__ first; TYPE2__ second; }
>>>>>>> 6a494e2c

void unix_time_update();
uint64_t unix_time();
int is_timeout(uint64_t timestamp, uint64_t timeout);


/* id functions */
bool id_equal(const uint8_t *dest, const uint8_t *src);

/* compares two group chat_id's */
bool chat_id_equal(const uint8_t *dest, const uint8_t *src);

uint32_t id_copy(uint8_t *dest, const uint8_t *src); /* return value is CLIENT_ID_SIZE */

// For printing purposes
char *id_toa(const uint8_t *id);

void host_to_net(uint8_t *num, uint16_t numbytes);
#define net_to_host(x, y) host_to_net(x, y)

uint16_t lendian_to_host16(uint16_t lendian);
#define host_tolendian16(x) lendian_to_host16(x)

void host_to_lendian32(uint8_t *dest,  uint32_t num);
void lendian_to_host32(uint32_t *dest, const uint8_t *lendian);

/* state load/save */
typedef int (*load_state_callback_func)(void *outer, const uint8_t *data, uint32_t len, uint16_t type);
int load_state(load_state_callback_func load_state_callback, void *outer,
               const uint8_t *data, uint32_t length, uint16_t cookie_inner);

<<<<<<< HEAD
/* frees all pointers in a uint8_t pointer array, as well as the array itself. */
void free_uint8_t_pointer_array(uint8_t **ary, size_t n_items);

/* Converts 8 bytes to uint64_t */
void bytes_to_U64(uint64_t *dest, const uint8_t *bytes);

/* Converts 4 bytes to uint32_t */
void bytes_to_U32(uint32_t *dest, const uint8_t *bytes);

/* Converts 2 bytes to uint16_t */
void bytes_to_U16(uint16_t *dest, const uint8_t *bytes);

/* Convert uint64_t to byte string of size 8 */
void U64_to_bytes(uint8_t *dest, uint64_t value);

/* Convert uint32_t to byte string of size 4 */
void U32_to_bytes(uint8_t *dest, uint32_t value);

/* Convert uint16_t to byte string of size 2 */
void U16_to_bytes(uint8_t *dest, uint16_t value);

int create_recursive_mutex(pthread_mutex_t *mutex);

/* Returns a 32-bit hash of key of size len */
uint32_t jenkins_one_at_a_time_hash(const uint8_t *key, size_t len);

#endif /* UTIL_H */
=======
/* Returns -1 if failed or 0 if success */
int create_recursive_mutex(pthread_mutex_t *mutex);

/* Ring buffer */
typedef struct RingBuffer RingBuffer;
bool rb_full(const RingBuffer *b);
bool rb_empty(const RingBuffer *b);
void *rb_write(RingBuffer *b, void *p);
bool rb_read(RingBuffer *b, void **p);
RingBuffer *rb_new(int size);
void rb_kill(RingBuffer *b);
uint16_t rb_size(const RingBuffer *b);
uint16_t rb_data(const RingBuffer *b, void **dest);

#endif /* __UTIL_H__ */
>>>>>>> 6a494e2c
<|MERGE_RESOLUTION|>--- conflicted
+++ resolved
@@ -30,7 +30,7 @@
 #include <pthread.h>
 
 #define MIN(a,b) (((a)<(b))?(a):(b))
-<<<<<<< HEAD
+#define PAIR(TYPE1__, TYPE2__) struct { TYPE1__ first; TYPE2__ second; }
 #define POWER_OF_2(x) (((x) != 0) && (((x) & ((~(x)) + 1)) == (x)))
 
 /* Enlarges static buffers returned by id_toa and ip_ntoa so that
@@ -47,9 +47,6 @@
 #define SIG_SK(key) (key + ENC_SECRET_KEY)
 #define CHAT_ID(key) (key + ENC_PUBLIC_KEY)
 
-=======
-#define PAIR(TYPE1__, TYPE2__) struct { TYPE1__ first; TYPE2__ second; }
->>>>>>> 6a494e2c
 
 void unix_time_update();
 uint64_t unix_time();
@@ -81,7 +78,6 @@
 int load_state(load_state_callback_func load_state_callback, void *outer,
                const uint8_t *data, uint32_t length, uint16_t cookie_inner);
 
-<<<<<<< HEAD
 /* frees all pointers in a uint8_t pointer array, as well as the array itself. */
 void free_uint8_t_pointer_array(uint8_t **ary, size_t n_items);
 
@@ -103,13 +99,6 @@
 /* Convert uint16_t to byte string of size 2 */
 void U16_to_bytes(uint8_t *dest, uint16_t value);
 
-int create_recursive_mutex(pthread_mutex_t *mutex);
-
-/* Returns a 32-bit hash of key of size len */
-uint32_t jenkins_one_at_a_time_hash(const uint8_t *key, size_t len);
-
-#endif /* UTIL_H */
-=======
 /* Returns -1 if failed or 0 if success */
 int create_recursive_mutex(pthread_mutex_t *mutex);
 
@@ -124,5 +113,7 @@
 uint16_t rb_size(const RingBuffer *b);
 uint16_t rb_data(const RingBuffer *b, void **dest);
 
-#endif /* __UTIL_H__ */
->>>>>>> 6a494e2c
+/* Returns a 32-bit hash of key of size len */
+uint32_t jenkins_one_at_a_time_hash(const uint8_t *key, size_t len);
+
+#endif /* UTIL_H */